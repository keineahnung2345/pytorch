--- conflicted
+++ resolved
@@ -983,14 +983,8 @@
             ):
                 torch.testing.assert_close(*inputs, rtol=0.0, atol=atol)
 
-<<<<<<< HEAD
     def test_sequence_mismatching_len(self):
         actual = (torch.empty(()),)
-=======
-    @onlyCPU
-    def test_sequence_mismatching_len(self, device):
-        actual = (torch.empty((), device=device),)
->>>>>>> 2fd218a0
         expected = ()
 
         for fn in assert_fns():
