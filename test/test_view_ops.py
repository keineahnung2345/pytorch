import torch
import numpy as np

import unittest
from itertools import product, permutations, combinations
from functools import partial
import random

from torch.testing._internal.common_utils import \
    (TestCase, run_tests, suppress_warnings, make_tensor)
from torch.testing._internal.common_device_type import \
    (instantiate_device_type_tests, onlyCPU, dtypes, onlyOnCPUAndCUDA)

# TODO: replace this with make_tensor() in common_utils.py
def _generate_input(shape, dtype, device, with_extremal):
    if shape == ():
        x = torch.tensor((), dtype=dtype, device=device)
    else:
        if dtype.is_floating_point or dtype.is_complex:
            # work around torch.randn not being implemented for bfloat16
            if dtype == torch.bfloat16:
                x = torch.randn(*shape, device=device) * random.randint(30, 100)
                x = x.to(torch.bfloat16)
            else:
                x = torch.randn(*shape, dtype=dtype, device=device) * random.randint(30, 100)
            x[torch.randn(*shape) > 0.5] = 0
            if with_extremal and dtype.is_floating_point:
                # Use extremal values
                x[torch.randn(*shape) > 0.5] = float('nan')
                x[torch.randn(*shape) > 0.5] = float('inf')
                x[torch.randn(*shape) > 0.5] = float('-inf')
            elif with_extremal and dtype.is_complex:
                x[torch.randn(*shape) > 0.5] = complex('nan')
                x[torch.randn(*shape) > 0.5] = complex('inf')
                x[torch.randn(*shape) > 0.5] = complex('-inf')
        elif dtype == torch.bool:
            x = torch.zeros(shape, dtype=dtype, device=device)
            x[torch.randn(*shape) > 0.5] = True
        else:
            x = torch.randint(15, 100, shape, dtype=dtype, device=device)

    return x

# TODO: replace this with make_tensor() in common_utils.py
def _rand_shape(dim, min_size, max_size):
    shape = []
    for i in range(dim):
        shape.append(random.randint(min_size, max_size))
    return tuple(shape)

# TODO: refactor tests to avoid this function
# Converts half/bfloat16 dtype to float when device is cpu
def _convert_t(dtype, device):
    if device == 'cpu' and dtype in {torch.half, torch.bfloat16}:
        return torch.float
    return dtype

# TODO: replace this with make_tensor() in common_utils.py
# Returns a tensor of the requested shape, dtype, and device
# Requesting a half CPU tensor returns a float CPU tensor with
# values representable by a half.
# Initialization uses randint for non-float types and randn for float types.
def _make_tensor(shape, dtype, device, fill_ones=False) -> torch.Tensor:
    # Returns a tensor filled with ones
    if fill_ones:
        return torch.ones(*shape, dtype=_convert_t(dtype, device), device=device)

    # Returns a tensor with random integer values
    if not (dtype.is_floating_point or dtype.is_complex):
        t = torch.randint(0, 10, shape, device=device)
        if dtype != torch.uint8:
            t = t - 5  # generate negative values also
        return t.to(_convert_t(dtype, device))

    # Populates the CPU tensor with floats representable as half/bfloat16
    if dtype == torch.half and device == 'cpu':
        return torch.randn(*shape, dtype=torch.float, device=device).half().float()
    if dtype == torch.bfloat16 and device == 'cpu':
        return torch.randn(*shape, dtype=torch.float, device=device).bfloat16().float()

    # Default: returns a tensor with random float values
    return torch.randn(shape, dtype=dtype, device=device).to(dtype=dtype)

# Tests ops and indexing to ensure they return views (and new tensors) as
# appropriate.
class TestViewOps(TestCase):
    exact_dtype = True

    def is_view_of(self, base, other):
        if (not other._is_view() or
                other is base or
                other._base is not base or
                base.device != other.device):
            return False
        # Note: only validates storage on native device types
        # because some accelerators, like XLA, do not expose storage
        if base.device.type == 'cpu' or base.device.type == 'cuda':
            if base.storage().data_ptr() != other.storage().data_ptr():
                return False

        return True

    # Returns true if v1 and v2 are views of the same base
    def is_view_of_same_base(self, v1, v2):
        if (not v1._is_view() or v1 is v2):
            return False
        return self.is_view_of(v1._base, v2)

    # Performs transpose if contiguous=True, else returns the input tensor as is
    def _do_transpose(self, x, contiguous=False, dim0=0, dim1=1):
        if contiguous:
            return x
        else:
            return x.transpose(dim0, dim1)

    @dtypes(*(torch.testing.get_all_int_dtypes() + torch.testing.get_all_fp_dtypes()))
    def test_conj_self(self, device, dtype):
        t = torch.ones(5, 5, device=device)
        s = t.conj()
        self.assertTrue(s is t)

    @onlyOnCPUAndCUDA
    @dtypes(*torch.testing.get_all_fp_dtypes(include_bfloat16=False), torch.complex64)
    def test_view_dtype(self, device, dtype):
        int_dtype = {
            torch.half: torch.int16,
            torch.bfloat16: torch.int16,
            torch.float: torch.int,
            torch.double: torch.long,
            torch.complex64: torch.long,
        }[dtype]
        numpy_dtype = {
            torch.half: np.int16,
            torch.bfloat16: np.int16,
            torch.float: np.int32,
            torch.double: np.int64,
            torch.complex64: np.int64,
        }[dtype]

        def generate_inputs():
            yield make_tensor((5, 5, 5), device, dtype, low=-5, high=5)
            yield make_tensor((5, 5, 5), device, dtype, low=-5, high=5).permute(2, 0, 1)
            yield make_tensor((1, 5, 1), device, dtype, low=-5, high=5).expand(5, 5, 5)
            yield make_tensor((10, 5, 10), device, dtype, low=-5, high=5)[::2, :, ::2]
            yield make_tensor((0, 5, 10), device, dtype, low=-5, high=5)
            yield make_tensor((), device, dtype, low=-5, high=5)

        def run_test(fp_tensor):
            self.assertRaises(RuntimeError, lambda: fp_tensor.view(torch.complex128))
            self.assertRaises(RuntimeError, lambda: fp_tensor.view(torch.int8))

            int_tensor = fp_tensor.view(int_dtype)
            self.assertEqual(int_tensor.dtype, int_dtype)
            self.assertEqual(int_tensor.shape, fp_tensor.shape)
            self.assertEqual(int_tensor.stride(), fp_tensor.stride())

            self.assertEqual(fp_tensor, int_tensor.view(dtype), rtol=0, atol=0)
            self.assertEqual(fp_tensor.cpu().numpy().view(numpy_dtype), int_tensor, rtol=0, atol=0)

            fp_tensor.zero_()
            self.assertEqual(fp_tensor, torch.zeros_like(fp_tensor), rtol=0, atol=0)

        for fp_tensor in generate_inputs():
            run_test(fp_tensor)

        # Test that requires_grad is dropped, because view(dtype) does not support backward
        if dtype is torch.double:
            t = make_tensor((5, 5, 5), device, torch.double, low=-5, high=5, requires_grad=True)
            self.assertFalse(t.view(torch.complex64).requires_grad)


    @onlyOnCPUAndCUDA
    def test_view_as_complex(self, device):
        def fn(contiguous_input=True, dim0=0, dim1=1):
            t = torch.randn(3, 2, 2, device=device)
            c_t = t[:, :, 0] + 1j * t[:, :, 1]

            input = self._do_transpose(t, contiguous_input, dim0, dim1)

            if input.size()[-1] != 2:
                self.assertRaisesRegex(
                    RuntimeError, "Tensor must have a last dimension of size 2",
                    lambda: torch.view_as_complex(input))
                return

            if input.stride()[-1] != 1:
                self.assertRaisesRegex(
                    RuntimeError, "Tensor must have a last dimension with stride 1",
                    lambda: torch.view_as_complex(input))
                return

            res = torch.view_as_complex(input)
            self.assertEqual(res, self._do_transpose(c_t, contiguous_input, dim0, dim1))
            self.assertTrue(self.is_view_of(t, res))

        fn()
        fn(contiguous_input=False)
        # RuntimeError since in this case the last dim of input would not be of size 2
        fn(contiguous_input=False, dim0=0, dim1=2)
        # RuntimeError since in this case the last dim of input would not have stride 1
        fn(contiguous_input=False, dim0=1, dim1=2)


        # RuntimeError since in this case the stride of non-last dim of input would not be of size 2
        x = torch.randn(3, 3, device=device)
        t = torch.as_strided(x, (2, 2), (1, 1))
        self.assertRaisesRegex(
            RuntimeError, "Tensor must have a stride divisible by 2 for all but last dimension",
            lambda: torch.view_as_complex(t))

        # tensor with zero elements
        x = torch.tensor([], device=device)  # torch.Size([0])
        self.assertRaisesRegex(
            RuntimeError, "Tensor must have a last dimension of size 2",
            lambda: torch.view_as_complex(x))

        # zero dimension tensor
        z = torch.tensor(2.0)
        self.assertRaisesRegex(
            RuntimeError, "Input tensor must have one or more dimensions",
            lambda: torch.view_as_complex(z))

        y = x.reshape(0, 2)  # torch.Size([0, 2])
        res = torch.view_as_complex(y)
        self.assertTrue(self.is_view_of(x, res))
        self.assertEqual(res.shape, torch.Size([0]))

    @onlyOnCPUAndCUDA
    @dtypes(*torch.testing.get_all_complex_dtypes(include_complex32=True))
    def test_view_as_real(self, device, dtype):
        def fn(contiguous_input=True):
            t = torch.randn(3, 4, dtype=dtype, device=device)
            input = self._do_transpose(t, contiguous_input)
            res = torch.view_as_real(input)
            self.assertEqual(res[:, :, 0], input.real)
            self.assertEqual(res[:, :, 1], input.imag)
            # TODO: Add torch.ComplexHalfStorage
            if dtype != torch.complex32:
                self.assertTrue(self.is_view_of(t, res))
            else:
                self.assertRaises(RuntimeError, lambda: self.is_view_of(t, res))

        fn()
        fn(contiguous_input=False)

        # tensor with zero elements
        x = torch.tensor([], dtype=dtype, device=device)
        res = torch.view_as_real(x)
        # TODO: Add torch.ComplexHalfStorage
        if dtype != torch.complex32:
            self.assertTrue(self.is_view_of(x, res))
        else:
            self.assertRaises(RuntimeError, lambda: self.is_view_of(x, res))
        self.assertEqual(res.shape, torch.Size([0, 2]))

        # tensor with zero dim
        x = torch.tensor(2 + 3j, dtype=dtype, device=device)
        res = torch.view_as_real(x)
        # TODO: Add torch.ComplexHalfStorage
        if dtype != torch.complex32:
            self.assertTrue(self.is_view_of(x, res))
        else:
            self.assertRaises(RuntimeError, lambda: self.is_view_of(x, res))
        self.assertEqual(res.shape, torch.Size([2]))

    @onlyOnCPUAndCUDA
    @dtypes(*torch.testing.get_all_dtypes())
    def test_view_tensor_split(self, device, dtype):
        a = make_tensor((40, 30), device, dtype, low=-9, high=9)
        a_split_dim0 = a.tensor_split(7, 0)
        for a_split_dim0_tensor in a_split_dim0:
            self.assertTrue(self.is_view_of(a, a_split_dim0_tensor))
        a_split_dim1 = a.tensor_split(7, 1)
        for a_split_dim1_tensor in a_split_dim1:
            self.assertTrue(self.is_view_of(a, a_split_dim1_tensor))

    @onlyOnCPUAndCUDA
    @dtypes(*torch.testing.get_all_dtypes())
    def test_view_tensor_hsplit(self, device, dtype):
        t = make_tensor((4, 4, 4), device, dtype, low=-9, high=9)
        t_hsplit = torch.hsplit(t, 2)
        for t_hsplit_tensor in t_hsplit:
            self.assertTrue(self.is_view_of(t, t_hsplit_tensor))
        t[2, 2, 2] = 7
        self.assertEqual(t_hsplit[1][2, 0, 2], t[2, 2, 2])

    @onlyOnCPUAndCUDA
    @dtypes(*torch.testing.get_all_dtypes())
    def test_view_tensor_vsplit(self, device, dtype):
        t = make_tensor((4, 4, 4), device, dtype, low=-9, high=9)
        t_vsplit = torch.vsplit(t, 2)
        for t_vsplit_tensor in t_vsplit:
            self.assertTrue(self.is_view_of(t, t_vsplit_tensor))
        t[2, 2, 2] = 7
        self.assertEqual(t_vsplit[1][0, 2, 2], t[2, 2, 2])

    @onlyOnCPUAndCUDA
    @dtypes(*torch.testing.get_all_dtypes())
    def test_view_tensor_dsplit(self, device, dtype):
        t = make_tensor((4, 4, 4), device, dtype, low=-9, high=9)
        t_dsplit = torch.dsplit(t, 2)
        for t_dsplit_tensor in t_dsplit:
            self.assertTrue(self.is_view_of(t, t_dsplit_tensor))
        t[2, 2, 2] = 7
        self.assertEqual(t_dsplit[1][2, 2, 0], t[2, 2, 2])

    @onlyOnCPUAndCUDA
    @dtypes(*(torch.testing.get_all_int_dtypes() + torch.testing.get_all_fp_dtypes()))
    def test_real_imag_noncomplex(self, device, dtype):
        t = torch.ones((5, 5), dtype=dtype, device=device)

        with self.assertRaises(RuntimeError):
            torch.real(t)

        with self.assertRaises(RuntimeError):
            torch.imag(t)

    @onlyOnCPUAndCUDA
    @dtypes(*torch.testing.get_all_complex_dtypes())
    def test_real_imag_view(self, device, dtype):
        def compare_with_numpy(contiguous_input=True):
            t = torch.randn(3, 3, dtype=dtype, device=device)
            if not contiguous_input:
                u = t.T
            else:
                u = t

            re = u.real
            exp = torch.from_numpy(u.cpu().numpy().real).to(device=device)
            self.assertEqual(re, exp)
            # for the case of contiguous_input, t=u
            # for the case of non contiguous_input, the base still remains
            # t since we are performing a view operation to make the input non-contiguous
            self.assertTrue(self.is_view_of(t, re))

            im = u.imag
            exp = torch.from_numpy(u.cpu().numpy().imag).to(device=device)
            self.assertEqual(im, exp)
            self.assertTrue(self.is_view_of(t, im))

        compare_with_numpy()
        compare_with_numpy(contiguous_input=False)

        # ensure storage offset is being correctly set
        a = torch.randn(10, dtype=dtype)
        self.assertEqual(a[5:].real, a.real[5:])
        self.assertEqual(a[5:].imag, a.imag[5:])

    @onlyOnCPUAndCUDA
    @dtypes(*torch.testing.get_all_complex_dtypes())
    def test_conj_imag_view(self, device, dtype) -> None:
        t = _make_tensor((4, 5,), dtype, device)
        t_numpy_conj = t.numpy().conj().to(device=device)
        v = t.conj()
        self.assertTrue(self.is_view_of(t, v))
<<<<<<< HEAD
        self.assertEqual(v, t_numpy_conj)

        if (t.is_complex()):
            v_imag = v.imag
            self.assertTrue(self.is_view_of(v, v_imag))
            self.assertEqual(v_imag, t_numpy_conj.imag)
            self.assertTrue(v_imag.is_neg())
=======
        self.assertEqual(v, torch.from_numpy(t.cpu().numpy().conj()).to(device=device))
>>>>>>> a22611cf

    @onlyOnCPUAndCUDA
    @dtypes(*product(torch.testing.get_all_complex_dtypes(), torch.testing.get_all_dtypes()))
    @suppress_warnings
    def test_set_real_imag(self, device, dtypes):
        x = torch.randn(10, dtype=dtypes[0], device=device)

        new_real = _make_tensor((10,), dtypes[1], device)
        new_imag = _make_tensor((10,), dtypes[1], device)

        x.real = new_real
        x.imag = new_imag

        if dtypes[1].is_complex:
            self.assertEqual(x.real, new_real.real, exact_dtype=False)
            self.assertEqual(x.imag, new_imag.real, exact_dtype=False)

        else:
            self.assertEqual(x.real, new_real, exact_dtype=False)
            self.assertEqual(x.imag, new_imag, exact_dtype=False)

    def test_diagonal_view(self, device) -> None:
        t = torch.ones((5, 5), device=device)
        v = torch.diagonal(t)
        self.assertTrue(self.is_view_of(t, v))

        v[0] = 0
        self.assertEqual(t[0, 0], v[0])

        t = torch.ones((3, 3, 3), device=device)
        v = torch.diagonal(t, offset=1, dim1=1, dim2=2)
        self.assertTrue(self.is_view_of(t, v))

        v[0, 0] = 0
        self.assertEqual(t[0, 0, 1], v[0, 0])

    def test_select_view(self, device) -> None:
        t = torch.ones((5, 5), device=device)
        v = t.select(0, 2)
        self.assertTrue(self.is_view_of(t, v))

        v[0] = 0
        self.assertEqual(t[2, 0], v[0])

    def test_unbind_view(self, device) -> None:
        t = torch.zeros((5, 5), device=device)
        tup = torch.unbind(t)

        for idx, v in enumerate(tup):
            self.assertTrue(self.is_view_of(t, v))

            v[0] = idx + 1
            self.assertEqual(t[idx, 0], v[0])

    def test_expand_view(self, device) -> None:
        t = torch.ones((5, 1), device=device)
        v = t.expand(5, 5)
        self.assertTrue(self.is_view_of(t, v))

        v[2, 2] = 0
        self.assertEqual(t[2, 0], v[2, 2])

    def test_expand_as_view(self, device):
        t = torch.ones((5, 1), device=device)
        e = torch.empty((5, 5), device=device)
        v = t.expand_as(e)
        self.assertTrue(self.is_view_of(t, v))

        v[2, 2] = 0
        self.assertEqual(t[2, 0], v[2, 2])

    def test_narrow_view(self, device):
        t = torch.ones((5, 5), device=device)
        v = torch.narrow(t, 1, 2, 2)
        self.assertTrue(self.is_view_of(t, v))

        v[0, 0] = 0
        self.assertEqual(t[0, 2], v[0, 0])

    def test_permute_view(self, device) -> None:
        t = torch.ones((5, 5), device=device)
        v = t.permute(1, 0)
        self.assertTrue(self.is_view_of(t, v))

        v[0, 1] = 0
        self.assertEqual(t[1, 0], v[0, 1])

    def test_transpose_view(self, device):
        for fn in (torch.swapdims, torch.swapaxes, torch.transpose):
            t = torch.ones((5, 5), device=device)
            v = fn(t, 0, 1)
            self.assertTrue(self.is_view_of(t, v))

            v[0, 1] = 0
            self.assertEqual(t[1, 0], v[0, 1])

    def test_t_view(self, device):
        t = torch.ones((5, 5), device=device)
        v = t.t()
        self.assertTrue(self.is_view_of(t, v))

        v[0, 1] = 0
        self.assertEqual(t[1, 0], v[0, 1])

    def test_T_view(self, device):
        t = torch.ones((5, 5), device=device)
        v = t.T
        self.assertTrue(self.is_view_of(t, v))

        v[0, 1] = 0
        self.assertEqual(t[1, 0], v[0, 1])

    def test_unfold_view(self, device):
        t = torch.ones(10, device=device)
        v = t.unfold(0, 3, 2)
        self.assertTrue(self.is_view_of(t, v))

        v[1, 0] = 0
        self.assertEqual(t[2], v[1, 0])

    def test_squeeze_view(self, device):
        t = torch.ones(5, 1, 5, device=device)
        v = torch.squeeze(t)
        self.assertTrue(self.is_view_of(t, v))
        v[0, 1] = 0
        self.assertEqual(t, v._base)

    def test_unsqueeze_view(self, device):
        t = torch.ones(5, 5, device=device)
        v = torch.unsqueeze(t, 1)
        self.assertTrue(self.is_view_of(t, v))

        v[0, 0, 1] = 0
        self.assertEqual(t[0, 1], v[0, 0, 1])

    def test_as_strided_view(self, device):
        t = torch.ones(5, 5, device=device)
        v = torch.as_strided(t, (25,), (1,))
        self.assertTrue(self.is_view_of(t, v))

        v[6] = 0
        self.assertEqual(t[1, 1], v[6])

    def test_view_view(self, device):
        t = torch.ones(5, 5, device=device)
        v = t.view(25)
        self.assertTrue(self.is_view_of(t, v))

        v[6] = 0
        self.assertEqual(t[1, 1], v[6])

    def test_view_as_view(self, device):
        t = torch.ones(5, 5, device=device)
        e = torch.empty((25,))
        v = t.view_as(e)
        self.assertTrue(self.is_view_of(t, v))

        v[6] = 0
        self.assertEqual(t[1, 1], v[6])

    def test_contiguous_self(self, device):
        t = torch.ones(5, 5, device=device)
        s = t.contiguous()
        self.assertTrue(s is t)

    def test_contiguous_nonview(self, device):
        t = torch.ones(5, 5, device=device)
        nv = t.t().contiguous()
        self.assertTrue(not self.is_view_of(t, nv))

        nv[0, 0] = 0
        self.assertNotEqual(t[0, 0], nv[0, 0])

    def test_reshape_view(self, device):
        t = torch.ones(5, 5, device=device)
        v = torch.reshape(t, (25,))
        self.assertTrue(self.is_view_of(t, v))

        v[6] = 0
        self.assertEqual(t[1, 1], v[6])

    def test_reshape_as_view(self, device):
        t = torch.ones(5, 5, device=device)
        e = torch.empty((25,), device=device)
        v = t.reshape_as(e)
        self.assertTrue(self.is_view_of(t, v))

        v[6] = 0
        self.assertEqual(t[1, 1], v[6])

    def test_reshape_nonview(self, device):
        t = torch.ones(5, 5, device=device)
        nv = torch.reshape(t.t(), (25,))
        self.assertTrue(not self.is_view_of(t, nv))

        nv[6] = 0
        self.assertNotEqual(t[1, 1], nv[6])

    def test_flatten_view(self, device):
        def test_writes_propagate(t, v):
            idx_t = (0,) * t.ndim
            idx_v = (0,) * v.ndim
            v[idx_v] = 0
            self.assertEqual(t[idx_t], v[idx_v])

        t = torch.ones(1, 2, 3, 4, device=device)
        v = t.flatten()
        self.assertTrue(self.is_view_of(t, v))
        test_writes_propagate(t, v)

        # zero-dimensional tensor
        t = torch.tensor(1, device=device)
        v = t.flatten()
        test_writes_propagate(t, v)
        self.assertTrue(self.is_view_of(t, v))

        t = torch.ones(1, 2, 3, 4, device=device).transpose(2, 3)
        v = t.flatten(0, 1)
        test_writes_propagate(t, v)
        self.assertTrue(self.is_view_of_same_base(t, v))

        # stride[i] = stride[i + 1] * size[i + 1] is satisfied for 3 groups:
        t = torch.ones(720, device=device) \
            .as_strided((2, 3, 2, 3, 5, 4), (6, 2, 15, 5, 1, 0))
        #               [--1--|---2---|-3-] [--1--|----2---|-3-]
        v1 = t.flatten(0, 1)
        v2 = v1.flatten(1, 3)
        v3 = v2.flatten(2, 2)
        test_writes_propagate(t, v1)
        self.assertTrue(self.is_view_of_same_base(t, v1))
        test_writes_propagate(t, v2)
        self.assertTrue(self.is_view_of_same_base(t, v2))
        test_writes_propagate(t, v3)
        self.assertTrue(self.is_view_of_same_base(t, v3))

    @onlyOnCPUAndCUDA
    def test_flatten_nonview(self, device):
        def assert_is_nonview(t, nv):
            idx_t = (0,) * t.ndim
            idx_nv = (0,) * nv.ndim
            self.assertTrue(not nv._is_view())
            nv[idx_nv] = 0
            self.assertNotEqual(t[idx_t], nv[idx_nv])
        t = torch.ones(2, 3, 2, 3, device=device).transpose(2, 3)
        nv = t.flatten(1, 3)
        assert_is_nonview(t, nv)

        t = torch.ones(2, 2, device=device).T
        nv = t.flatten()
        assert_is_nonview(t, nv)

        # flatten returns the original object if start_dim=end_dim
        t = t = torch.ones(2, 2, device=device)
        nv = t.flatten(1, 1)
        self.assertTrue(t is nv)

    def test_basic_indexing_slice_view(self, device):
        t = torch.ones(5, 5, device=device)
        v = t[:2, :3]
        self.assertTrue(self.is_view_of(t, v))

        v[0, 0] = 0
        self.assertEqual(t[0, 0], v[0, 0])

    def test_basic_indexing_ellipses_view(self, device):
        t = torch.ones(5, 5, device=device)
        v = t[..., :2]
        self.assertTrue(self.is_view_of(t, v))

        v[0, 0] = 0
        self.assertEqual(t[0, 0], v[0, 0])

    def test_basic_indexing_newaxis_view(self, device):
        t = torch.ones(5, 5, device=device)
        v = t[None, :2, 3]
        self.assertTrue(self.is_view_of(t, v))

        v[0, 0] = 0
        self.assertEqual(t[0, 3], v[0, 0])

    def test_advanced_indexing_nonview(self, device):
        t = torch.ones(3, 3, device=device)
        rows = torch.tensor([[0, 0], [2, 2]], device=device)
        cols = torch.tensor([[0, 1], [2, 2]], device=device)
        nv = t[rows, cols]
        self.assertTrue(not self.is_view_of(t, nv))

        nv[1, 1] = 0
        self.assertNotEqual(t[2, 2], nv[1, 1])

    def test_advanced_indexing_assignment(self, device):
        t = torch.ones(3, 3, device=device)
        rows = torch.tensor([[0, 0], [2, 2]], device=device)
        cols = torch.tensor([[0, 1], [2, 2]], device=device)
        t[rows, cols] = 0
        self.assertEqual(t[2, 2], 0)

    @unittest.skip("See https://github.com/pytorch/pytorch/pull/32720")
    def test_chunk_view(self, device):
        t = torch.zeros(3, 3, device=device)
        l = torch.chunk(t, 3)

        for idx, v in enumerate(l):
            self.assertTrue(self.is_view_of(t, v))

            v[0, 0] = idx + 1
            self.assertEqual(t[idx, 0], v[0, 0])

    @unittest.skip("See https://github.com/pytorch/pytorch/pull/32720")
    def test_split_view(self, device):
        t = torch.zeros(3, 3, device=device)
        l = torch.split(t, [1, 1, 1])

        for idx, v in enumerate(l):
            self.assertTrue(self.is_view_of(t, v))

            v[0, 0] = idx + 1
            self.assertEqual(t[idx, 0], v[0, 0])

    def test_movedim_view(self, device):
        def run_test(device, op):
            t = torch.zeros(3, 3, device=device)
            out = op(t)

            self.assertTrue(self.is_view_of(t, out))

            # Randomly change values in output
            # and verify that original is changed
            # as well.
            for _ in range(3):
                idx_1, idx_2 = random.randint(0, 2), random.randint(0, 2)
                out[idx_1, idx_2] = random.random()
                self.assertEqual(t[idx_2, idx_1], out[idx_1, idx_2])

        for fn in [torch.movedim, torch.moveaxis]:
            op = partial(fn, source=(0, 1), destination=(1, 0))
            run_test(device, op)

            op = partial(fn, source=0, destination=1)
            run_test(device, op)

class TestOldViewOps(TestCase):
    def test_ravel(self, device):

        def _test_ravel(tensors, size, nc=False):
            for src in tensors:
                # Continuous Tensor -> View
                flat = src.ravel()
                self.assertEqual(flat.shape, torch.Size([size]))
                self.assertEqual(src.view(-1), flat)
                self.assertEqual(flat._base, src)

                # Non-continuous Tensor -> Copy
                if nc:
                    nc_src = src.t()
                    nc_flat = nc_src.ravel()
                    self.assertEqual(nc_flat.shape, torch.Size([size]))
                    self.assertEqual(nc_src.reshape(-1), nc_flat)
                    self.assertTrue(nc_flat._base != nc_src)

        # Test that flatten returns 1-dim tensor when given a 0-dim tensor
        zero_dim_tensor = torch.tensor(123, device=device)
        flat0 = zero_dim_tensor.ravel()
        one_dim_tensor = torch.tensor([123], device=device)
        flat1 = zero_dim_tensor.ravel()

        self.assertEqual(zero_dim_tensor.shape, torch.Size([]))
        self.assertEqual(flat0.shape, torch.Size([1]))
        self.assertEqual(one_dim_tensor.shape, torch.Size([1]))
        self.assertEqual(flat1.shape, torch.Size([1]))
        self.assertEqual(flat0, one_dim_tensor)
        self.assertEqual(flat0, flat1)
        self.assertEqual(flat0.shape, flat1.shape)

        # Test both float tensor and quantized tensor
        tensors = [torch.randn(5, 5, 5, 5, device=device),
                   torch._empty_affine_quantized([5, 5, 5, 5],
                                                 scale=2,
                                                 zero_point=3,
                                                 dtype=torch.quint8,
                                                 device=device)]
        _test_ravel(tensors, 625)

        tensors = [torch.randn(0, 2, 3, device=device),
                   torch.randn(3, 0, 2, device=device),
                   torch._empty_affine_quantized([0, 2, 3],
                                                 scale=2,
                                                 zero_point=3,
                                                 dtype=torch.quint8,
                                                 device=device),
                   torch._empty_affine_quantized([3, 0, 2],
                                                 scale=2,
                                                 zero_point=3,
                                                 dtype=torch.quint8,
                                                 device=device)]
        _test_ravel(tensors, 0)

        tensors = [torch.randn(5, 5, device=device),
                   torch._empty_affine_quantized([5, 5],
                                                 scale=2,
                                                 zero_point=3,
                                                 dtype=torch.quint8,
                                                 device=device)]
        _test_ravel(tensors, 25, True)

    # TODO: this should be refactored into the view ops test suite
    def test_empty_reshape(self, device):
        x = torch.randn(0, 6, device=device)
        self.assertEqual((1, 0, 6, 1, 1), x.reshape(1, 0, 6, 1, 1).shape)
        # should be viewable -- i.e. data_ptr is the same.
        self.assertEqual(x.data_ptr(), x.reshape(1, 0, 6, 1, 1).data_ptr())

        # match NumPy semantics -- don't infer the size of dimension with a degree of freedom
        self.assertRaises(RuntimeError, lambda: x.reshape(0, -1))

    def test_expand(self, device):
        tensor = torch.rand(1, 8, 1, device=device)
        tensor2 = torch.rand(5, device=device)
        template = torch.rand(4, 8, 5, device=device)
        target = template.size()
        self.assertEqual(tensor.expand_as(template).size(), target)
        self.assertEqual(tensor.expand(4, 8, 5).size(), target)
        self.assertEqual(tensor.expand(target).size(), target)
        self.assertEqual(tensor2.expand_as(template).size(), target)
        self.assertEqual(tensor2.expand(4, 8, 5).size(), target)
        self.assertEqual(tensor2.expand(target).size(), target)

        # test double expand
        self.assertEqual(tensor2.expand(1, 5).expand(2, 2, 5), tensor2.repeat(2, 2, 1))

        # test non-contiguous
        noncontig = torch.randn(5, 2, 1, 3, device=device)[:, 0]
        self.assertFalse(noncontig.is_contiguous())
        self.assertEqual(noncontig.expand(2, 5, 4, 3), noncontig.contiguous().repeat(2, 1, 4, 1))

        # make sure it's compatible with unsqueeze
        expanded = tensor2.expand(1, 1, 5)
        unsqueezed = tensor2.unsqueeze(0).unsqueeze(1)
        self.assertEqual(expanded, unsqueezed)
        self.assertEqual(expanded.stride(), unsqueezed.stride())

        # test -1 as target size
        self.assertEqual(tensor.expand(4, -1, 5), tensor.expand(4, 8, 5))
        self.assertRaises(RuntimeError, lambda: tensor2.expand(-1, -1))

        # test expanding empty to empty
        self.assertEqual(torch.zeros(0, device=device).expand((0,)), torch.zeros(0, device=device))

    # TODO: this should be refactored into the view ops test suite
    def test_view_empty(self, device):
        x = torch.randn(0, 6, device=device)
        self.assertEqual((1, 0, 6, 1, 1), x.view(1, 0, 6, 1, 1).shape)

    # TODO: this should be refactored into the view ops test suite
    @onlyOnCPUAndCUDA
    def test_reshape(self, device):
        x = torch.randn(3, 3, device=device)
        self.assertEqual(x.data_ptr(), x.reshape(-1).data_ptr())
        self.assertEqual(x.data_ptr(), x.reshape(1, 9, 1).data_ptr())
        self.assertEqual(torch.reshape(x, (9,)), x.reshape(9))
        self.assertRaises(RuntimeError, lambda: x.reshape(-1, -1))

        y = torch.randn(4, 4, 4, device=device)[:, 0, :]
        self.assertNotEqual(y.data_ptr(), y.reshape(-1).data_ptr())
        self.assertEqual(y.contiguous().view(-1), y.reshape(-1))
        self.assertEqual(y.reshape(2, 2, 4).data_ptr(), y.data_ptr())

        s = torch.randn((), device=device)
        self.assertEqual(s.data_ptr(), s.reshape(()).data_ptr())
        self.assertEqual(s.reshape(-1).shape, (1,))
        self.assertRaises(RuntimeError, lambda: s.reshape(2))

        empty = torch.tensor([], device=device)
        self.assertEqual(empty, empty.reshape(-1))
        self.assertEqual(empty, empty.reshape([0]))
        # TODO: fix these once we have multi-dimensional empty tensors
        self.assertEqual(empty.reshape([0, 1]).shape, (0, 1))
        self.assertEqual(empty.reshape([1, -1]).shape, (1, 0))
        self.assertRaises(RuntimeError, lambda: empty.reshape(1))

        x = torch.randn(3, 3, device=device)
        self.assertEqual(x.data_ptr(), x.reshape_as(torch.rand(9)).data_ptr())
        self.assertEqual(x.data_ptr(), x.reshape_as(torch.rand(1, 9, 1)).data_ptr())
        self.assertRaises(RuntimeError, lambda: x.reshape_as(torch.rand(10, device=device)))

    def test_flatten(self, device):
        # Test that flatten returns 1-dim tensor when given a 0-dim tensor
        zero_dim_tensor = torch.tensor(123, device=device)
        flat0 = zero_dim_tensor.flatten()
        one_dim_tensor = torch.tensor([123], device=device)
        flat1 = zero_dim_tensor.flatten()

        self.assertEqual(zero_dim_tensor.shape, torch.Size([]))
        self.assertEqual(flat0.shape, torch.Size([1]))
        self.assertEqual(one_dim_tensor.shape, torch.Size([1]))
        self.assertEqual(flat1.shape, torch.Size([1]))
        self.assertEqual(flat0, one_dim_tensor)
        self.assertEqual(flat0, flat1)
        self.assertEqual(flat0.shape, flat1.shape)

        # Test both float tensor and quantized tensor
        tensors = [torch.randn(5, 5, 5, 5, device=device),
                   torch._empty_affine_quantized([5, 5, 5, 5],
                                                 scale=2,
                                                 zero_point=3,
                                                 dtype=torch.quint8,
                                                 device=device)]
        for src in tensors:
            flat = src.flatten(0, -1)
            self.assertEqual(flat.shape, torch.Size([625]))
            self.assertEqual(src.view(-1), flat.view(-1))

            flat = src.flatten(0, 2)
            self.assertEqual(flat.shape, torch.Size([125, 5]))
            self.assertEqual(src.view(-1), flat.view(-1))

            flat = src.flatten(0, 1)
            self.assertEqual(flat.shape, torch.Size([25, 5, 5]))
            self.assertEqual(src.view(-1), flat.view(-1))

            flat = src.flatten(1, 2)
            self.assertEqual(flat.shape, torch.Size([5, 25, 5]))
            self.assertEqual(src.view(-1), flat.view(-1))

            flat = src.flatten(2, 3)
            self.assertEqual(flat.shape, torch.Size([5, 5, 25]))
            self.assertEqual(src.view(-1), flat.view(-1))

            flat = src.flatten(-2, -1)
            self.assertEqual(flat.shape, torch.Size([5, 5, 25]))
            self.assertEqual(src.view(-1), flat.view(-1))

            flat = src.flatten(2, 2)
            self.assertEqual(flat, src)

            # out of bounds index
            with self.assertRaisesRegex(IndexError, 'Dimension out of range'):
                src.flatten(5, 10)

            # invalid start and end
            with self.assertRaisesRegex(RuntimeError, 'start_dim cannot come after end_dim'):
                src.flatten(2, 0)

    # TODO: update to work on CUDA, too
    @onlyCPU
    def test_narrow(self, device):
        x = torch.tensor([[0, 1, 2], [3, 4, 5], [6, 7, 8]])
        self.assertEqual(x.narrow(0, 0, 1), torch.tensor([[0, 1, 2]]))
        self.assertEqual(x.narrow(0, 0, 2), torch.tensor([[0, 1, 2], [3, 4, 5]]))
        self.assertEqual(x.narrow(0, 1, 1), torch.tensor([[3, 4, 5]]))
        self.assertEqual(x.narrow(0, -1, 1), torch.tensor([[6, 7, 8]]))
        self.assertEqual(x.narrow(0, -2, 2), torch.tensor([[3, 4, 5], [6, 7, 8]]))
        self.assertEqual(x.narrow(0, -3, 3), torch.tensor([[0, 1, 2], [3, 4, 5], [6, 7, 8]]))
        self.assertEqual(x.narrow(-1, -1, 1), torch.tensor([[2], [5], [8]]))
        self.assertEqual(x.narrow(-2, -1, 1), torch.tensor([[6, 7, 8]]))

    # TODO: update to work on CUDA, too
    @onlyCPU
    def test_narrow_tensor(self, device):
        x = torch.tensor([[0, 1, 2], [3, 4, 5], [6, 7, 8]])
        self.assertEqual(x.narrow(0, torch.tensor(0), 1), torch.tensor([[0, 1, 2]]))
        with self.assertRaises(Exception):
            x.narrow(0, torch.tensor(0.), 1)
        with self.assertRaises(Exception):
            x.narrow(0, torch.tensor([0]), 1)
        with self.assertRaises(Exception):
            x.narrow(0, torch.tensor([0, 1]), 1)

    # TODO: make work on CUDA, too
    @onlyCPU
    def test_t(self, device):
        # Test 0D tensors
        x = torch.randn(())
        self.assertEqual(x, x.t())
        x = x.to_sparse()
        self.assertEqual(x, x.t())

        # Test 1D tensors
        x = torch.arange(4)
        self.assertEqual(x, x.t())
        x = x.to_sparse()
        self.assertEqual(x, x.t())

        # Test 2D tensors
        x = torch.rand((2, 2))
        self.assertEqual(x.t(), x.transpose(0, 1))
        x = x.to_sparse()
        self.assertEqual(x.t(), x.transpose(0, 1))

        # Test 3D tensor
        x = torch.rand((2, 2, 2))
        with self.assertRaisesRegex(RuntimeError, 'expects a tensor with <= 2 dimensions, but self is 3D'):
            x.t()
        x = x.to_sparse()
        with self.assertRaisesRegex(RuntimeError, 'expects a tensor with <= 2 sparse and 0 dense dimensions'):
            x.t()

    @onlyCPU
    def test_split(self, device):
        tensor = torch.rand(7, 4)
        split_size = 3
        dim = 0
        target_sizes = ([3, 4], [3, 4], [1, 4])
        splits = tensor.split(split_size, dim)
        start = 0
        for target_size, split in zip(target_sizes, splits):
            self.assertEqual(split.size(), target_size)
            self.assertEqual(tensor.narrow(dim, start, target_size[dim]), split, atol=0, rtol=0)
            start = start + target_size[dim]

        # Variable sections split
        tensor = torch.randn(20, 10)
        dim = 0
        split_sizes = [5, 5, 10]
        target_sizes = ([[5, 10], [5, 10], [10, 10]])
        splits = tensor.split(split_sizes, dim)
        start = 0
        for target_size, split in zip(target_sizes, splits):
            self.assertEqual(split.size(), target_size)
            self.assertEqual(tensor.narrow(dim, start, target_size[dim]), split, atol=0, rtol=0)
            start = start + target_size[dim]

        split_sizes = [2, 2, 6]
        target_sizes = ([20, 2], [20, 2], [20, 6])
        dim = 1
        splits = tensor.split(split_sizes, dim)
        start = 0
        for target_size, split in zip(target_sizes, splits):
            self.assertEqual(split.size(), target_size)
            self.assertEqual(tensor.narrow(dim, start, target_size[dim]), split, atol=0, rtol=0)
            start = start + target_size[dim]

    @onlyCPU
    def test_chunk(self, device):
        tensor = torch.rand(4, 7)
        num_chunks = 3
        dim = 1
        target_sizes = ([4, 3], [4, 3], [4, 1])
        splits = tensor.chunk(num_chunks, dim)
        start = 0
        for target_size, split in zip(target_sizes, splits):
            self.assertEqual(split.size(), target_size)
            self.assertEqual(tensor.narrow(dim, start, target_size[dim]), split,
                             atol=0, rtol=0)
            start = start + target_size[dim]

        # Invalid chunk sizes
        error_regex = 'chunk expects.*greater than 0'
        with self.assertRaisesRegex(RuntimeError, error_regex):
            tensor.chunk(0)
        with self.assertRaisesRegex(RuntimeError, error_regex):
            tensor.chunk(-2)

    # TODO: make work on CUDA, too
    @onlyCPU
    def test_unsqueeze(self, device) -> None:
        x = torch.randn(2, 3, 4)
        y = x.unsqueeze(1)
        self.assertEqual(y, x.view(2, 1, 3, 4))
        y = x.clone().unsqueeze_(2)
        self.assertEqual(y, x.view(2, 3, 1, 4))

        x = x[:, 1]
        self.assertFalse(x.is_contiguous())
        y = x.unsqueeze(1)
        self.assertEqual(y, x.contiguous().view(2, 1, 4))
        y = x.clone().unsqueeze_(2)
        self.assertEqual(y, x.contiguous().view(2, 4, 1))

    # unit test for special case transposed copy (see ATen/native/Copy.cpp for details)
    def test_big_transpose(self, device):
        t = torch.rand(456, 789, device=device)
        t1 = t.t().contiguous()
        t2 = torch.from_numpy(t.cpu().numpy().transpose())
        self.assertEqual(t1, t2)

    def test_T(self, device):
        a = torch.randn(2, 3, 4, device=device)
        t1 = a.T
        t2 = a.permute(2, 1, 0)
        self.assertEqual(t2, t1)
        b = torch.randn(10, device=device)
        self.assertEqual(b, b.T)
        scalar = torch.tensor(5, device=device)
        self.assertEqual(scalar, scalar.T)

    def test_python_types(self, device):
        a1 = torch.randn((1, 2), device=device, dtype=torch.float64)
        a2 = torch.randn((1, 2), device=device, dtype=float)
        self.assertEqual(a1.dtype, a2.dtype)

        b1 = torch.arange(10, 20, dtype=torch.int64, device=device)
        b2 = torch.arange(10, 20, dtype=int, device=device)
        self.assertEqual(b1.dtype, b2.dtype)

        c1 = torch.tensor([True, False], dtype=torch.bool, device=device)
        c2 = torch.tensor([True, False], dtype=bool, device=device)
        self.assertEqual(c1.dtype, c2.dtype)

    # TODO: is resize best put in test_view_ops?
    def test_resize_as_preserves_strides(self, device):
        x = torch.empty(2, 3).t()
        old_strides = x.stride()
        x.resize_as_(x)
        self.assertEqual(x.stride(), old_strides)

    def test_memory_format_resize_as(self, device):
        def test_helper(shape, memory_format, device):
            xc = torch.randn(shape, device=device).contiguous(memory_format=memory_format)
            flat = torch.randn(xc.numel(), device=device)
            flat.resize_as_(xc, memory_format=torch.preserve_format)
            self.assertTrue(flat.is_contiguous(memory_format=memory_format))

        test_helper((10, 3, 32, 32), torch.channels_last, device)
        test_helper((3, 10, 3, 32, 32), torch.channels_last_3d, device)

    def test_memory_format_resize_(self, device):
        def test_helper(shape, numel, memory_format, device):
            flat = torch.randn(numel, device=device)
            flat.resize_(shape, memory_format=memory_format)
            self.assertTrue(flat.is_contiguous(memory_format=memory_format))

        test_helper((10, 3, 32, 32), 10 * 3 * 32 * 32, torch.channels_last, device)
        test_helper((3, 10, 3, 32, 32), 3 * 10 * 3 * 32 * 32, torch.channels_last_3d, device)

    @onlyOnCPUAndCUDA
    @dtypes(torch.int64, torch.float, torch.complex128)
    def test_transpose_invalid(self, device, dtype):
        for fn in (torch.swapdims, torch.swapaxes, torch.transpose):
            shape = _rand_shape(4, min_size=5, max_size=10)
            x = _generate_input(shape, dtype, device, False)

            # Invalid `source` and `destination` dimension
            with self.assertRaisesRegex(IndexError, "Dimension out of range"):
                fn(x, 5, 0)

            with self.assertRaisesRegex(IndexError, "Dimension out of range"):
                fn(x, 0, 5)

    @dtypes(torch.int64, torch.float, torch.complex128)
    def test_transpose_vs_numpy(self, device, dtype):
        for fn in (torch.swapdims, torch.swapaxes, torch.transpose):
            for nd in range(5):
                shape = _rand_shape(nd, min_size=5, max_size=10)
                x = _generate_input(shape, dtype, device, with_extremal=False)
                for random_negative in [True, False]:
                    for src_dim, dst_dim in permutations(range(nd), r=2):
                        random_prob = random.random()

                        if random_negative and random_prob > 0.66:
                            src_dim = src_dim - nd
                        elif random_negative and random_prob > 0.33:
                            dst_dim = dst_dim - nd
                        elif random_negative:
                            src_dim = src_dim - nd
                            dst_dim = dst_dim - nd

                        partial_map = {
                            torch.swapdims: partial(torch.swapdims, dim0=src_dim, dim1=dst_dim),
                            torch.swapaxes: partial(torch.swapaxes, axis0=src_dim, axis1=dst_dim),
                            torch.transpose: partial(torch.transpose, dim0=src_dim, dim1=dst_dim),
                        }

                        torch_fn = partial_map[fn]
                        np_fn = partial(np.swapaxes, axis1=src_dim, axis2=dst_dim)
                        self.compare_with_numpy(torch_fn, np_fn, x, device=None, dtype=None)

            # Move dim to same position
            x = torch.randn(2, 3, 5, 7, 11)
            partial_map = {
                torch.swapdims: partial(torch.swapdims, dim0=0, dim1=0),
                torch.swapaxes: partial(torch.swapaxes, axis0=0, axis1=0),
                torch.transpose: partial(torch.transpose, dim0=0, dim1=0),
            }
            torch_fn = partial_map[fn]
            np_fn = partial(np.swapaxes, axis1=0, axis2=0)
            self.compare_with_numpy(torch_fn, np_fn, x, device=None, dtype=None)

    def _test_atleast_dim(self, torch_fn, np_fn, device, dtype):
        for ndims in range(0, 5):
            shape = _rand_shape(ndims, min_size=5, max_size=10)
            for n in range(ndims + 1):
                for with_extremal in [False, True]:
                    for contiguous in [False, True]:
                        # Generate Input.
                        x = _generate_input(shape, dtype, device, with_extremal)
                        if contiguous:
                            x = x.T
                        self.compare_with_numpy(torch_fn, np_fn, x, device=None, dtype=None)

                        # Compare sequence input
                        torch_sequence_x = (x,) * random.randint(3, 10)
                        np_sequence_x = tuple(np.array(x.detach().cpu().numpy()) for x in torch_sequence_x)
                        torch_res = torch_fn(*torch_sequence_x)
                        np_res = np_fn(*np_sequence_x)

                        torch_res = tuple(x.cpu() for x in torch_res)
                        np_res = tuple(torch.from_numpy(x) for x in np_res)
                        self.assertEqual(np_res, torch_res)

    # TODO: are these view ops?
    @dtypes(*(torch.testing.get_all_int_dtypes() + torch.testing.get_all_fp_dtypes(include_bfloat16=False) +
              torch.testing.get_all_complex_dtypes()))
    def test_atleast(self, device, dtype):
        self._test_atleast_dim(torch.atleast_1d, np.atleast_1d, device, dtype)
        self._test_atleast_dim(torch.atleast_2d, np.atleast_2d, device, dtype)
        self._test_atleast_dim(torch.atleast_3d, np.atleast_3d, device, dtype)

    @onlyCPU
    @dtypes(torch.float)
    def test_broadcast_tensors(self, device, dtype):
        x0 = torch.randn(2, 1, 3, dtype=dtype, device=device)
        x1 = torch.randn(3, dtype=dtype, device=device)
        x2 = torch.randn(3, 1, dtype=dtype, device=device)
        expected_size = (2, 3, 3)

        y0, y1, y2 = torch.broadcast_tensors(x0, x1, x2)
        self.assertTrue(y0.size() == expected_size)
        self.assertTrue(y1.size() == expected_size)
        self.assertTrue(y2.size() == expected_size)


    @onlyCPU
    def test_broadcast_shapes(self, device):
        examples = [(), (1,), (2,), (1, 1), (3, 1), (3, 2), (4, 1, 1), (4, 3, 2)]
        for s0 in examples:
            x0 = torch.randn(s0)
            expected = torch.broadcast_tensors(x0)[0].shape
            actual = torch.broadcast_shapes(s0)
            self.assertEqual(expected, actual)

            for s1 in examples:
                x1 = torch.randn(s1)
                expected = torch.broadcast_tensors(x0, x1)[0].shape
                actual = torch.broadcast_shapes(s0, s1)
                self.assertEqual(expected, actual)

    # Skip BFloat16 since numpy does not support it
    @dtypes(*torch.testing.get_all_dtypes(include_bfloat16=False))
    def test_broadcast_to(self, device, dtype):
        def can_broadcast(s0, s1):
            # s0.dim() <= s1.dim(), reverse s0 and s1 to compare trailing dimension
            s0 = tuple(reversed(s0))
            s1 = tuple(reversed(s1))
            for i in range(len(s0)):
                if s0[i] != 1 and s0[i] != s1[i]:
                    return False
            return True

        sizes = (
            (), (1,), (2,), (1, 1), (3, 1), (3, 2), (4, 1, 1), (4, 3, 2)
        )
        for s0, s1 in combinations(sizes, r=2):
            t = make_tensor(s0, device, dtype, low=-9, high=9)
            t_np = t.cpu().numpy()

            if can_broadcast(s0, s1):
                res = torch.broadcast_to(t, s1)
                np_res = np.broadcast_to(t_np, s1)
                self.assertEqual(res, np_res)
            else:
                with self.assertRaisesRegex(RuntimeError,
                                            r"The expanded size of the tensor \(\d\) "
                                            r"must match the existing size \(\d\)"):
                    torch.broadcast_to(t, s1)

    def test_view(self, device):
        tensor = torch.rand(15, device=device)
        template = torch.rand(3, 5, device=device)
        empty = torch.empty(0, device=device)
        target = template.size()
        self.assertEqual(tensor.view_as(template).size(), target)
        self.assertEqual(tensor.view(3, 5).size(), target)
        self.assertEqual(tensor.view(torch.Size([3, 5])).size(), target)
        self.assertEqual(tensor.view(-1, 5).size(), target)
        self.assertEqual(tensor.view(3, -1).size(), target)
        tensor_view = tensor.view(5, 3)
        tensor_view.fill_(random.uniform(0, 1))
        self.assertEqual(empty.view_as(empty), empty)
        self.assertEqual(empty.view(0), empty)
        self.assertEqual(empty.view(0, 3, 0, 1).size(), torch.Size([0, 3, 0, 1]))
        self.assertEqual(empty.view(0, 3, 0, 1).view(0), empty)

        # test size inference with empty tensors
        self.assertEqual(empty.view(-1).size(), torch.Size([0]))
        self.assertEqual(empty.view(10, 3, -1).size(), torch.Size([10, 3, 0]))

        with self.assertRaisesRegex(RuntimeError, r"because the unspecified dimension size -1 can be any value"):
            empty.view(-1, 0)

        with self.assertRaisesRegex(RuntimeError, r"because the unspecified dimension size -1 can be any value"):
            empty.view(3, 0, -1, 0)

        self.assertRaises(RuntimeError, lambda: tensor.view(15, 0))
        self.assertRaises(RuntimeError, lambda: tensor.view(7, -1))
        self.assertRaises(RuntimeError, lambda: tensor.view(15, -1, -1))

        # test view when tensor is not contiguous in every dimension, but only
        # contiguous dimensions are touched.
        tensor = torch.rand(4, 2, 5, 1, 6, 2, 9, 3, device=device).transpose(-1, 2).transpose(-2, 3)
        # size:                      [   4,    2,    3,    9,    6,    2,    1,    5]
        # stride:                    [3840, 1620,    1,    3,   54,   27,  324,  324]
        # contiguous dim chunks:     [__________, ____, ____, __________, ____, ____]
        # merging 1 to chunk after:  [__________, ____, ____, __________, __________]
        contig_tensor = tensor.clone()
        # [4, 2] => [8, 1]
        # [3] => [3]
        # [9] => [3, 3]
        # [6, 2] => [4, 1, 3]
        # [1, 5] => [5]
        view_size = [8, 1, 3, 3, 3, 4, 1, 3, 5]
        self.assertEqual(tensor.view(*view_size), contig_tensor.view(*view_size))
        # [4, 2] => [2, 4]
        # [3] => [3]
        # [9] => [1, 9]
        # [6, 2] => [2, 2, 3]
        # [1, 5] => [5, 1]
        view_size = [2, 4, 3, 1, 9, 2, 2, 3, 5, 1]
        self.assertEqual(tensor.view(*view_size), contig_tensor.view(*view_size))
        # adding size 1 dims
        view_size = [1, 1, 2, 1, 4, 3, 1, 1, 9, 1, 2, 1, 2, 3, 1, 5, 1, 1]
        self.assertEqual(tensor.view(*view_size), contig_tensor.view(*view_size))

        # invalid views
        self.assertRaises(RuntimeError, lambda: tensor.view(-1))
        # crossing [4, 2], [3]
        self.assertRaises(RuntimeError, lambda: tensor.view(24, 9, 6, 2, 1, 5))
        # crossing [6, 2], [1, 5]
        self.assertRaises(RuntimeError, lambda: tensor.view(8, 3, 9, 6, 10))
        # crossing [9], [6, 2]
        self.assertRaises(RuntimeError, lambda: tensor.view(8, 3, 54, 2, 1, 5))

        # view with stride 0 dims
        tensor = torch.empty(1, 1, device=device).expand(3, 4)  # all dims are contiguous
        contig_tensor = tensor.clone()
        self.assertEqual(tensor.view(-1), contig_tensor.view(-1))
        self.assertEqual(tensor.view(1, -1, 1), contig_tensor.view(1, -1, 1))
        self.assertEqual(tensor.view(-1, 1), contig_tensor.view(-1, 1))
        self.assertEqual(tensor.view(6, 2, 1), contig_tensor.view(6, 2, 1))
        self.assertEqual(tensor.view(1, 6, 2, 1), contig_tensor.view(1, 6, 2, 1))

    def test_contiguous(self, device):
        x = torch.randn(1, 16, 5, 5, device=device)
        self.assertTrue(x.is_contiguous())
        stride = list(x.stride())
        stride[0] = 20
        # change the stride in dimension 0. the tensor is still contiguous because size[0] is 1
        x.set_(x.storage(), 0, x.size(), stride)
        self.assertTrue(x.is_contiguous())

    @onlyOnCPUAndCUDA
    # Skip BFloat16 since numpy does not support it
    @dtypes(*torch.testing.get_all_dtypes(include_bfloat16=False))
    def test_tensor_split_sections(self, device, dtype):
        input_sizes = [
            (0,),
            (10,),
            (10, 0),
            (0, 10),
            (4, 10),
            (12, 3),
        ]
        for input_size in input_sizes:
            a_base = make_tensor(input_size, device, dtype, low=-9, high=9)
            # Run tests on transposed input if it has at least 2 dims
            for a in [a_base, a_base.t()] if a_base.dim() > 2 else [a_base]:
                a_n = a.cpu().numpy()
                for dim in range(-a.dim(), a.dim()):
                    for sections in range(1, 2 * a.size(dim)):
                        msg = f'input_size {input_size}, sections {sections}, dim {dim}'
                        result1 = torch.tensor_split(a, sections, dim)
                        result2 = torch.tensor_split(a, torch.tensor(sections, dtype=torch.int64), dim)
                        for r1, r2 in zip(result1, result2):
                            self.assertEqual(r1.device, torch.device(device), msg=msg)
                            self.assertEqual(r1.dtype, dtype, msg=msg)
                            self.assertEqual(r2.device, torch.device(device), msg=msg)
                            self.assertEqual(r2.dtype, dtype, msg=msg)
                        result_n = np.array_split(a_n, sections, dim)
                        self.assertEqual(result_n, result1, msg=msg)
                        self.assertEqual(result_n, result2, msg=msg)

    @onlyOnCPUAndCUDA
    # Skip BFloat16 since numpy does not support it
    @dtypes(*torch.testing.get_all_dtypes(include_bfloat16=False))
    def test_tensor_split_indices(self, device, dtype):
        input_sizes = [
            (0,),
            (10,),
            (10, 0),
            (0, 10),
            (4, 10),
            (12, 3),
        ]
        indices_args = [
            (),
            (0,),
            (3,),
            (10,),
            (-1,),
            (-10,),
            (2, -1),
            (3, 4, 10),
            (0, -1, 0, 10),
            (1, 5, 2, 8),
        ]
        for input_size in input_sizes:
            a_base = make_tensor(input_size, device, dtype, low=-9, high=9)
            # Run tests on transposed input if it has at least 2 dims
            for a in [a_base, a_base.t()] if a_base.dim() > 2 else [a_base]:
                a_n = a.cpu().numpy()
                for dim in range(-a.dim(), a.dim()):
                    for indices in indices_args:
                        result_1 = torch.tensor_split(a, indices, dim)
                        result_2 = torch.tensor_split(a, torch.tensor(indices, dtype=torch.int64), dim)

                        msg = f'input_size {input_size}, indices {indices}, dim {dim}'
                        for r1, r2 in zip(result_1, result_2):
                            self.assertEqual(r1.device, torch.device(device), msg=msg)
                            self.assertEqual(r1.dtype, dtype, msg=msg)
                            self.assertEqual(r2.device, torch.device(device), msg=msg)
                            self.assertEqual(r2.dtype, dtype, msg=msg)

                        result_n = np.array_split(a_n, indices, dim)
                        self.assertEqual(result_n, result_1, msg=msg)
                        self.assertEqual(result_n, result_2, msg=msg)

    @onlyOnCPUAndCUDA
    def test_tensor_split_errors(self, device):
        S = 10
        test_cases = [
            # input size, sections or indices, dim, error type, error message, numpy error type
            [(S,), 10, 1, IndexError, r'Dimension out of range', IndexError],
            [(), 10, 0, RuntimeError, r'tensor_split expected at least a 1-dimensional tensor, '
                + 'but got a tensor with 0 dims', IndexError],
            [(S,), (10,), 1, IndexError, r'Dimension out of range', IndexError],
            [(), (10,), 0, RuntimeError, r'tensor_split expected at least a 1-dimensional tensor, '
                + 'but got a tensor with 0 dims', IndexError],
            [(S,), 0, 0, RuntimeError, r'number of sections must be larger than 0, got 0', ValueError],
            [(S,), -1, 0, RuntimeError, r'number of sections must be larger than 0, got -1', ValueError],
        ]
        for input_size, sections_or_indices, dim, err, err_msg, numpy_err in test_cases:
            a = torch.randn(input_size, device=device)
            msg = f'input_size {input_size}, sections_or_indices {sections_or_indices}, dim {dim}'
            with self.assertRaisesRegex(err, err_msg, msg=msg):
                torch.tensor_split(a, sections_or_indices, dim)
            with self.assertRaisesRegex(err, err_msg, msg=msg):
                torch.tensor_split(a, torch.tensor(sections_or_indices), dim)
            with self.assertRaises(numpy_err, msg=msg):
                np.array_split(a.cpu().numpy(), sections_or_indices, dim)

        # addtional tests for tensor_split with tensor_indices_or_sections
        with self.assertRaisesRegex(RuntimeError,
                                    r'tensor_split expected tensor_indices_or_sections to have dtype of long, but got Float'):
            torch.tensor_split(a, torch.tensor(1.1), dim)

        with self.assertRaisesRegex(RuntimeError,
                                    r'tensor_split expected tensor_indices_or_sections to be a'
                                    + ' zero-dimensional or one-dimensional tensor, but got a tensor with 2 dims'):
            torch.tensor_split(torch.rand(S, device=device), torch.tensor(((1,),)), 0)

    def test_resize_all_dtypes_and_devices(self, device):
        shape = (2, 2)
        for dt in torch.testing.get_all_dtypes():
            x = torch.tensor([[1, 2], [3, 4], [5, 6]], dtype=dt, device=device)
            x.resize_(shape)
            self.assertEqual(shape, x.shape)

    def test_resize_as_all_dtypes_and_devices(self, device):
        for dt in torch.testing.get_all_dtypes():
            x = torch.tensor([[1, 2], [3, 4], [5, 6]], dtype=dt, device=device)
            y = torch.tensor([[1, 2, 3], [4, 5, 6]], dtype=dt, device=device)
            x.resize_as_(y)
            self.assertEqual(y.shape, x.shape)

    def test_view_all_dtypes_and_devices(self, device):
        for dt in torch.testing.get_all_dtypes():
            x = torch.tensor([[1, 2], [3, 4], [5, 6]], dtype=dt, device=device)
            self.assertEqual(x.view(6).shape, [6])


instantiate_device_type_tests(TestViewOps, globals())
instantiate_device_type_tests(TestOldViewOps, globals())

if __name__ == '__main__':
    run_tests()<|MERGE_RESOLUTION|>--- conflicted
+++ resolved
@@ -350,10 +350,9 @@
     @dtypes(*torch.testing.get_all_complex_dtypes())
     def test_conj_imag_view(self, device, dtype) -> None:
         t = _make_tensor((4, 5,), dtype, device)
-        t_numpy_conj = t.numpy().conj().to(device=device)
+        t_numpy_conj = t.cpu().numpy().conj().to(device=device)
         v = t.conj()
         self.assertTrue(self.is_view_of(t, v))
-<<<<<<< HEAD
         self.assertEqual(v, t_numpy_conj)
 
         if (t.is_complex()):
@@ -361,9 +360,6 @@
             self.assertTrue(self.is_view_of(v, v_imag))
             self.assertEqual(v_imag, t_numpy_conj.imag)
             self.assertTrue(v_imag.is_neg())
-=======
-        self.assertEqual(v, torch.from_numpy(t.cpu().numpy().conj()).to(device=device))
->>>>>>> a22611cf
 
     @onlyOnCPUAndCUDA
     @dtypes(*product(torch.testing.get_all_complex_dtypes(), torch.testing.get_all_dtypes()))
