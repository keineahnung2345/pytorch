#include <test/cpp/jit/test_utils.h>

#include <gtest/gtest.h>

#include <c10/core/TensorOptions.h>
#include <torch/csrc/autograd/generated/variable_factories.h>
#include <torch/csrc/jit/api/module.h>
#include <torch/csrc/jit/frontend/resolver.h>
#include <torch/csrc/jit/mobile/import.h>
#include <torch/csrc/jit/mobile/model_compatibility.h>
#include <torch/csrc/jit/mobile/module.h>
#include <torch/csrc/jit/mobile/runtime_compatibility.h>
#include <torch/csrc/jit/serialization/export.h>
#include <torch/csrc/jit/serialization/import.h>
#include <torch/custom_class.h>
#include <torch/torch.h>

#include <unordered_set>

// Tests go in torch::jit
namespace torch {
namespace jit {

// NOLINTNEXTLINE(cppcoreguidelines-avoid-non-const-global-variables)
TEST(LiteInterpreterTest, UpsampleNearest2d) {
  Module m("m");
  m.define(R"(
    def forward(self, input: Tensor, scale:float):
      return torch.upsample_nearest2d(input, [1, 1], float(scale), float(scale))
  )");

  std::vector<IValue> inputs;
  // NOLINTNEXTLINE(cppcoreguidelines-avoid-magic-numbers)
  inputs.emplace_back(torch::rand({1, 3, 128, 128}));
  // NOLINTNEXTLINE(cppcoreguidelines-avoid-magic-numbers)
  inputs.emplace_back(at::Scalar(2.0));
  auto ref = m.forward(inputs);

  std::stringstream ss;
  m._save_for_mobile(ss);
  mobile::Module bc = _load_for_mobile(ss);
  IValue res;
  res = bc.forward(inputs);

  auto resd = res.toTensor();
  auto refd = ref.toTensor();
  ASSERT_TRUE(resd.equal(refd));
}

// NOLINTNEXTLINE(cppcoreguidelines-avoid-non-const-global-variables)
TEST(LiteInterpreterTest, CheckAttrAccess) {
  Module m("m");
  m.register_attribute("mobile_optimized", BoolType::get(), true);

  std::stringstream ss;
  m._save_for_mobile(ss);
  mobile::Module bc = _load_for_mobile(ss);
  bool mobile_optimized = bc.attr("mobile_optimized", false).toBool();

  AT_ASSERT(mobile_optimized);
  m.setattr("mobile_optimized", false);
  ss = std::stringstream();
  m._save_for_mobile(ss);
  bc = _load_for_mobile(ss);
  mobile_optimized = bc.attr("mobile_optimized", false).toBool();

  AT_ASSERT(!mobile_optimized);
}

TEST(LiteInterpreterTest, MethodInvocation) { // NOLINT (use =delete in gtest)
  const std::vector<std::string> test_programs{
      // test invoking a method with default parameter
      R"(
      def test_func(self, x, b : int = 4):
        return self.foo + x + b
      )",
      // inner method call with default parameter (gets inlined)
      R"(
      def add_with_default_arg(self, x, b : int = 4):
        return self.foo + x + b
      def test_func(self, x):
        return self.add_with_default_arg(x)  # invoke method w/ default arg
      )",
      // simple method call
      R"(
      def test_func(self, x):
        b = 4
        return self.foo + x + b
      )",
  };
  for (const auto& test_program : test_programs) {
    Module m("m");
    m.register_parameter("foo", torch::ones({}), false);
    m.define(test_program);

    const int fortyTwo = 42; // (keep linter happy)
    auto minput = fortyTwo * torch::ones({});
    auto ref = m.run_method("test_func", minput);

    std::stringstream ss;
    m._save_for_mobile(ss);
    mobile::Module bc = _load_for_mobile(ss);
    const auto& test_func = bc.get_method("test_func");
    IValue res;
    for (int i = 0; i < 3; ++i) {
      res = test_func({minput});
    }

    auto resd = res.toTensor().item<float>();
    auto refd = ref.toTensor().item<float>();
    AT_ASSERT(resd == refd);
  }
}

// NOLINTNEXTLINE(cppcoreguidelines-avoid-non-const-global-variables)
TEST(LiteInterpreterTest, Conv) {
  auto s = std::getenv("PYTORCH_TEST_WITH_TSAN");
  if (s && strcmp(s, "1") == 0)
    return;

  std::vector<torch::jit::IValue> inputs;

  Module m("m");
  // NOLINTNEXTLINE(cppcoreguidelines-avoid-magic-numbers)
  m.register_parameter("weight", torch::ones({20, 1, 5, 5}), false);
  // NOLINTNEXTLINE(cppcoreguidelines-avoid-magic-numbers)
  m.register_parameter("bias", torch::ones({20}), false);
  m.define(R"(
    def forward(self, input):
      return torch._convolution(input, self.weight, self.bias, [1, 1], [0, 0], [1, 1], False, [0, 0], 1, False, False, True, True)
  )");

  // NOLINTNEXTLINE(cppcoreguidelines-avoid-magic-numbers,modernize-use-emplace)
  inputs.push_back(torch::ones({1, 1, 28, 28}));

  auto outputref = m.forward(inputs).toTensor();

  std::stringstream ss;
  m._save_for_mobile(ss);
  mobile::Module bc = _load_for_mobile(ss);
  IValue res;
  for (int i = 0; i < 3; ++i) {
    res = bc.get_method("forward")(inputs);
  }
  auto output = res.toTensor();
  AT_ASSERT(outputref.dim() == output.dim());
  AT_ASSERT(
      outputref[0][0][0][0].item<int>() == output[0][0][0][0].item<int>());
}

// NOLINTNEXTLINE(cppcoreguidelines-avoid-non-const-global-variables)
TEST(LiteInterpreterTest, Inline) {
  Module m("m");
  m.define(R"JIT(
  def foo1(self, x):
      return x + 1

  def foo2(self, x):
      return self.foo1(x) + 2

  def foo3(self, x):
      return self.foo2(x) + 3
  )JIT");
  std::stringstream ss;
  m._save_for_mobile(ss);
  mobile::Module bc = _load_for_mobile(ss);
  std::vector<torch::jit::IValue> inputs({torch::ones({})});
  auto output = bc.get_method("foo3")(inputs);
  // NOLINTNEXTLINE(cppcoreguidelines-avoid-magic-numbers)
  AT_ASSERT(output.toTensor().item<float>() == 7.0);
}

// NOLINTNEXTLINE(cppcoreguidelines-avoid-non-const-global-variables)
TEST(LiteInterpreterTest, Tuple) {
  Module m("m");
  m.define(R"JIT(
  def foo(self, x):
      return (1, 2, x + 3)

  def forward(self, x):
      tuple = self.foo(x)
      return tuple
  )JIT");
  std::stringstream ss;
  m._save_for_mobile(ss);
  mobile::Module bc = _load_for_mobile(ss);
  std::vector<torch::jit::IValue> inputs({torch::ones({})});
  auto output = bc.get_method("forward")(inputs);
  AT_ASSERT(output.toTuple()->elements()[1].toInt() == 2);
}

// NOLINTNEXTLINE(cppcoreguidelines-avoid-non-const-global-variables)
TEST(LiteInterpreterTest, Dict) {
  Module m("m");
  m.define(R"JIT(
  def foo(self, x):
      return {"result": x + 1}

  def forward(self, x):
      d = self.foo(x)
      return d
  )JIT");
  std::stringstream ss;
  m._save_for_mobile(ss);
  mobile::Module bc = _load_for_mobile(ss);
  std::vector<torch::jit::IValue> inputs({torch::ones({})});
  auto output = bc.get_method("forward")(inputs);
  AT_ASSERT(output.toGenericDict().at("result").toTensor().item().toInt() == 2);
}

// NOLINTNEXTLINE(cppcoreguidelines-avoid-non-const-global-variables)
TEST(LiteInterpreterTest, PrimOverload) {
  /*
  // temporarily disabled
  script::Module m("m");
  m.define(R"JIT(
  def forward(self, x):
      result = [1, 2]
      result.append(3)
      return result
  )JIT");
  std::stringstream ss;
  m._save_for_mobile(ss);
  mobile::Module bc = _load_for_mobile(ss);
  std::vector<torch::jit::IValue> inputs({torch::ones({})});
  auto output = bc.get_method("forward")(inputs);
  AT_ASSERT(output.toIntList()[2] == 3);
  */
}

// NOLINTNEXTLINE(cppcoreguidelines-avoid-non-const-global-variables)
TEST(LiteInterpreterTest, Prim) {
  Module m("m");
  m.define(R"JIT(
        def forward(self, x):
            return int(x)
  )JIT");

  std::vector<IValue> inputs;
  // NOLINTNEXTLINE(cppcoreguidelines-avoid-magic-numbers)
  auto minput = 3.5 * torch::ones({});
  inputs.emplace_back(minput);
  auto ref = m.run_method("forward", minput);

  std::stringstream ss;
  m._save_for_mobile(ss);
  mobile::Module bc = _load_for_mobile(ss);
  IValue res;
  for (int i = 0; i < 3; ++i) {
    // NOLINTNEXTLINE(performance-unnecessary-copy-initialization)
    auto bcinputs = inputs;
    res = bc.get_method("forward")(bcinputs);
  }

  auto resi = res.toInt();
  auto refi = ref.toInt();
  AT_ASSERT(resi == refi);
}

// NOLINTNEXTLINE(cppcoreguidelines-avoid-non-const-global-variables)
TEST(LiteInterpreterTest, PrimScalar) {
  Module m("m");
  m.define(R"JIT(
        def forward(self, x):
            return int(x.item())
  )JIT");

  std::vector<IValue> inputs;
  // NOLINTNEXTLINE(cppcoreguidelines-avoid-magic-numbers)
  auto minput = 3.5 * torch::ones({});
  inputs.emplace_back(minput);
  auto ref = m.run_method("forward", minput);

  std::stringstream ss;
  m._save_for_mobile(ss);
  mobile::Module bc = _load_for_mobile(ss);
  IValue res;
  for (int i = 0; i < 3; ++i) {
    // NOLINTNEXTLINE(performance-unnecessary-copy-initialization)
    auto bcinputs = inputs;
    res = bc.get_method("forward")(bcinputs);
  }

  auto resi = res.toInt();
  auto refi = ref.toInt();
  AT_ASSERT(resi == refi);
}

// NOLINTNEXTLINE(cppcoreguidelines-avoid-non-const-global-variables)
TEST(LiteInterpreterTest, LoadOrigJit) {
  Module m("m");
  m.register_parameter("foo", torch::ones({}), false);
  m.define(R"(
    def forward(self, x):
      b = 4
      return self.foo + x + b
  )");
  std::stringstream ss;
  m.save(ss);
  ASSERT_THROWS_WITH_MESSAGE(_load_for_mobile(ss), "file not found");
}

// NOLINTNEXTLINE(cppcoreguidelines-avoid-non-const-global-variables)
TEST(LiteInterpreterTest, WrongMethodName) {
  Module m("m");
  m.register_parameter("foo", torch::ones({}), false);
  m.define(R"(
    def add(self, x):
      b = 4
      return self.foo + x + b
  )");
  std::stringstream ss;
  m._save_for_mobile(ss);
  mobile::Module bc = _load_for_mobile(ss);
  std::vector<IValue> inputs;
  // NOLINTNEXTLINE(cppcoreguidelines-avoid-magic-numbers)
  auto minput = 5 * torch::ones({});
  inputs.emplace_back(minput);
  ASSERT_THROWS_WITH_MESSAGE(
      bc.get_method("forward")(inputs), "is not defined");
}

// NOLINTNEXTLINE(cppcoreguidelines-avoid-non-const-global-variables)
TEST(LiteInterpreterTest, SetState) {
  Module m("m");
  m.register_parameter("foo", torch::ones({}), false);
  m.define(R"(
    def __getstate__(self):
      return self.foo + self.foo
    def __setstate__(self, a):
      self.foo = a
    def forward(self, x):
      b = 4
      return self.foo + x + b
  )");

  std::vector<IValue> inputs;
  // NOLINTNEXTLINE(cppcoreguidelines-avoid-magic-numbers)
  auto minput = 5 * torch::ones({});
  inputs.emplace_back(minput);

  std::stringstream ms;
  m.save(ms);
  auto loaded_m = load(ms);
  auto ref = loaded_m.run_method("forward", minput);

  std::stringstream ss;
  m._save_for_mobile(ss);
  mobile::Module bc = _load_for_mobile(ss);
  IValue res;
  for (int i = 0; i < 3; ++i) {
    // NOLINTNEXTLINE(performance-unnecessary-copy-initialization)
    auto bcinputs = inputs;
    res = bc.get_method("forward")(bcinputs);
  }

  auto resd = res.toTensor().item<float>();
  auto refd = ref.toTensor().item<float>();
  AT_ASSERT(resd == refd);
}

class TorchBindLiteInterpreterTestStruct
    : public torch::jit::CustomClassHolder {
 public:
  std::string get(at::Tensor t) {
    std::stringstream ss;
    ss << "Hello! Your tensor has ";
    ss << t.numel();
    ss << " elements!";
    return ss.str();
  }
};

namespace {
struct ClassNamespaceValue : public SugaredValue {
  explicit ClassNamespaceValue(c10::QualifiedName name)
      : basename_(std::move(name)) {}

  std::shared_ptr<SugaredValue> attr(
      const SourceRange& loc,
      Function& m,
      const std::string& name) override {
    const auto fullName = c10::QualifiedName(basename_, name);

    // Check to see if it is a custom class.
    if (auto custom_class = getCustomClass(fullName.qualifiedName())) {
      return std::make_shared<ClassValue>(custom_class);
    }

    // If it's not a custom class, assume it's another namespace
    // NOLINTNEXTLINE(performance-move-const-arg)
    return std::make_shared<ClassNamespaceValue>(std::move(fullName));
  }

  std::string kind() const override {
    return "Class Namespace";
  }

 private:
  c10::QualifiedName basename_;
};

struct TestModuleResolver : public Resolver {
  std::shared_ptr<SugaredValue> resolveValue(
      const std::string& name,
      Function& m,
      const SourceRange& loc) override {
    if (name == "torch") {
      return std::make_shared<BuiltinModule>("aten");
    } else if (name == "__torch__") {
      return std::make_shared<ClassNamespaceValue>(c10::QualifiedName(name));
    }

    return nullptr;
  }

  TypePtr resolveType(const std::string& name, const SourceRange& loc)
      override {
    return nullptr;
  }
};
} // namespace

// NOLINTNEXTLINE(cppcoreguidelines-avoid-non-const-global-variables)
TEST(LiteInterpreterTest, BuiltinClass) {
  script::Module m("m");

  auto cls = getCustomClass(
      "__torch__.torch.classes._TorchScriptTesting._LiteInterpreterTest");
  TORCH_INTERNAL_ASSERT(cls);
  c10::intrusive_ptr<torch::CustomClassHolder> obj_holder;
  m.register_attribute("my_obj", cls, IValue::make_capsule(obj_holder));

  m.register_parameter("foo", torch::ones({}), false);
  m.define(
      R"(
    def __getstate__(self):
      return 1
    def __setstate__(self, a):
      self.my_obj = __torch__.torch.classes._TorchScriptTesting._LiteInterpreterTest()

    def forward(self, x) -> str:
      return self.my_obj.get(x)
  )",
      std::make_shared<TestModuleResolver>());

  std::stringstream ss;
  m._save_for_mobile(ss);
  mobile::Module bc = _load_for_mobile(ss);
  auto res =
      bc.get_method("forward")(std::vector<IValue>{torch::zeros({3, 4})});
  const auto& str = res.toStringRef();
  std::string expected = "Hello! Your tensor has 12 elements!";
  AT_ASSERT(str == expected);
}

// NOLINTNEXTLINE(cppcoreguidelines-avoid-non-const-global-variables)
TEST(LiteInterpreterTest, BuiltinFunction) {
  script::Module m("m");
  auto custom_class_obj =
      make_custom_class<TorchBindLiteInterpreterTestStruct>();
  m.register_attribute("my_obj", custom_class_obj.type(), custom_class_obj);
  m.define(R"(
    def forward(self, x) -> str:
      return self.my_obj.get(x)
  )");

  std::stringstream ss;
  m._save_for_mobile(ss);
  mobile::Module bc = _load_for_mobile(ss);
  auto res =
      bc.get_method("forward")(std::vector<IValue>{torch::zeros({3, 4})});
  // NOLINTNEXTLINE(performance-unnecessary-copy-initialization)
  auto str = res.toStringRef();
  std::string expected = "Hello! Your tensor has 12 elements!";
  AT_ASSERT(str == expected);
}

// NOLINTNEXTLINE(cppcoreguidelines-avoid-non-const-global-variables)
TEST(LiteInterpreterTest, ModuleInfoBasic) {
  Module m("M");
  m.define(R"JIT(
    def forward(self, x):
      return 2 * x
  )JIT");

  std::stringstream ss;
  m._save_for_mobile(ss, {}, true);
  mobile::Module bc = _load_for_mobile(ss);

  std::unordered_set<std::string> module_debug_info_set;
  size_t pc = 0;
  while (true) {
    try {
      std::string module_info = bc.get_forward_method_debug_info(pc);
      if (!module_info.empty() &&
          (module_info.find("debug_handle") == std::string::npos)) {
        module_debug_info_set.insert(module_info);
      }
      ++pc;
    } catch (const std::exception& e) {
      break;
    }
  }

  std::unordered_set<std::string> expected_result({"top(M)"});
  AT_ASSERT(module_debug_info_set == expected_result);
}

// NOLINTNEXTLINE(cppcoreguidelines-avoid-non-const-global-variables)
TEST(LiteInterpreterTest, NotSaveModuleInfo) {
  Module m("M");
  m.define(R"JIT(
    def forward(self, x):
      return x + 5
  )JIT");

  std::stringstream ss;
  m._save_for_mobile(ss);
  mobile::Module bc = _load_for_mobile(ss);

  size_t pc = 0;
  while (true) {
    try {
      std::string module_info = bc.get_forward_method_debug_info(pc);
      AT_ASSERT(
          module_info.empty() ||
          (module_info.find("debug_handle") != std::string::npos));
      ++pc;
    } catch (const std::exception& e) {
      break;
    }
  }
}

// NOLINTNEXTLINE(cppcoreguidelines-avoid-non-const-global-variables)
TEST(LiteInterpreterTest, OneSubmoduleModuleInfo) {
  Module a("A");
  a.define(R"JIT(
    def forward(self, x):
      return 2 * x + 5
  )JIT");
  Module b("B");
  b.register_module("A0", a);
  b.define(R"JIT(
    def forward(self, x):
      return self.A0.forward(x) + 1
  )JIT");

  std::stringstream ss;
  b._save_for_mobile(ss, {}, true);
  mobile::Module bc = _load_for_mobile(ss);

  std::set<std::string> module_debug_info_set;
  size_t pc = 0;
  while (true) {
    try {
      std::string module_info = bc.get_forward_method_debug_info(pc);
      if (!module_info.empty() &&
          (module_info.find("debug_handle") == std::string::npos)) {
        module_debug_info_set.insert(module_info);
      }
      ++pc;
    } catch (const std::exception& e) {
      break;
    }
  }

  std::set<std::string> expected_result({"top(B)", "top(B).A0(A)"});
  AT_ASSERT(module_debug_info_set == expected_result);
}

// NOLINTNEXTLINE(cppcoreguidelines-avoid-non-const-global-variables)
TEST(LiteInterpreterTest, TwoSubmodulesModuleInfo) {
  Module a("A");
  a.define(R"JIT(
    def forward(self, x):
      return x + 1
  )JIT");
  Module b("B");
  b.define(R"JIT(
    def forward(self, x):
      return x + 2
  )JIT");
  Module c("C");
  c.register_module("A0", a);
  c.register_module("B0", b);
  c.define(R"JIT(
    def forward(self, x):
      return self.A0.forward(x) + self.B0.forward(x)
  )JIT");

  std::stringstream ss;
  c._save_for_mobile(ss, {}, true);
  mobile::Module bc = _load_for_mobile(ss);

  std::set<std::string> module_debug_info_set;
  size_t pc = 0;
  while (true) {
    try {
      std::string module_info = bc.get_forward_method_debug_info(pc);
      if (!module_info.empty() &&
          (module_info.find("debug_handle") == std::string::npos)) {
        std::cout << "Module info:" << module_info << std::endl;
        module_debug_info_set.insert(module_info);
      }
      ++pc;
    } catch (const std::exception& e) {
      break;
    }
  }

  std::set<std::string> expected_result(
      {"top(C)", "top(C).A0(A)", "top(C).B0(B)"});
  AT_ASSERT(module_debug_info_set == expected_result);
}

<<<<<<< HEAD
=======
TEST(LiteInterpreterTest, GetRuntimeByteCodeVersion) {
  auto runtime_bytecode_version = _get_runtime_bytecode_version();
  AT_ASSERT(
      runtime_bytecode_version == caffe2::serialize::kProducedBytecodeVersion);
}

>>>>>>> 023ecc40
TEST(LiteInterpreterTest, GetByteCodeVersion) {
  std::string filePath(__FILE__);
  auto test_model_file_v4 =
      filePath.substr(0, filePath.find_last_of("/\\") + 1);
  test_model_file_v4.append("script_module_v4.ptl");

  auto version_v4 = _get_model_bytecode_version(test_model_file_v4);
  AT_ASSERT(version_v4 == 4);
}

// NOLINTNEXTLINE(cppcoreguidelines-avoid-non-const-global-variables)
TEST(LiteInterpreterTest, SequentialModuleInfo) {
  Module a("A");
  a.define(R"JIT(
    def forward(self, x):
      return x + 1
  )JIT");
  Module b("B");
  b.define(R"JIT(
    def forward(self, x):
      return x + 2
  )JIT");
  Module c("C");
  c.register_module("A0", a);
  c.register_module("B0", b);
  c.define(R"JIT(
    def forward(self, x):
      return self.A0.forward(self.B0.forward(x))
  )JIT");

  std::stringstream ss;
  c._save_for_mobile(ss, {}, true);
  mobile::Module bc = _load_for_mobile(ss);

  std::set<std::string> module_debug_info_set;
  size_t pc = 0;
  while (true) {
    try {
      std::string module_info = bc.get_forward_method_debug_info(pc);
      if (!module_info.empty() &&
          (module_info.find("debug_handle") == std::string::npos)) {
        module_debug_info_set.insert(module_info);
      }
      ++pc;
    } catch (const std::exception& e) {
      break;
    }
  }

  // class A(nn.Module):
  //   def __init__(self):
  //     super(A, self).__init__()

  //   def forward(self, x):
  //     return x + 1

  // class B(nn.Module):
  //   def __init__(self):
  //     super(B, self).__init__()

  //   def forward(self, x):
  //     return x + 2

  // class C(nn.Module):
  //   def __init__(self):
  //     super(C, self).__init__()
  //     self.A0 = A()
  //     self.B0 = B()

  //   def forward(self, x):
  //     return self.A0.forward(self.B0.forward(x))

  std::set<std::string> expected_result(
      {"top(C)", "top(C).A0(A)", "top(C).B0(B)"});
  AT_ASSERT(module_debug_info_set == expected_result);
}

// NOLINTNEXTLINE(cppcoreguidelines-avoid-non-const-global-variables)
TEST(LiteInterpreterTest, HierarchyModuleInfo) {
  Module a("A");
  a.define(R"JIT(
    def forward(self, x):
      return x + 1
  )JIT");
  Module b("B");
  b.register_module("A0", a);
  b.define(R"JIT(
    def forward(self, x):
      return self.A0.forward(x) + 1
  )JIT");
  Module c("C");
  c.register_module("B0", b);
  c.define(R"JIT(
    def forward(self, x):
      return self.B0.forward(x) + 1
  )JIT");

  std::stringstream ss;
  c._save_for_mobile(ss, {}, true);
  mobile::Module bc = _load_for_mobile(ss);

  std::set<std::string> module_debug_info_set;
  size_t pc = 0;
  while (true) {
    try {
      std::string module_info = bc.get_forward_method_debug_info(pc);
      if (!module_info.empty() &&
          (module_info.find("debug_handle") == std::string::npos)) {
        module_debug_info_set.insert(module_info);
      }
      ++pc;
    } catch (const std::exception& e) {
      break;
    }
  }

  // There are 3 module information strings here.
  // "top(C).forward": for the add operator in top.
  // "top(C).B0(B).forward": for the add operator in B0.
  // "top(C).B0(B).forward.A0(A).forward": for the add operator in A0.
  std::set<std::string> expected_result(
      {"top(C)", "top(C).B0(B)", "top(C).B0(B).A0(A)"});
  AT_ASSERT(module_debug_info_set == expected_result);
}

// NOLINTNEXTLINE(cppcoreguidelines-avoid-non-const-global-variables)
TEST(LiteInterpreterTest, DuplicatedClassTypeModuleInfo) {
  Module a("A");
  a.define(R"JIT(
    def forward(self, x):
      return x + 5
  )JIT");
  Module b("B");
  b.register_module("A0", a);
  b.register_module("A1", a);
  b.define(R"JIT(
    def forward(self, x):
      return self.A0.forward(x) + self.A1.forward(x)
  )JIT");

  std::stringstream ss;
  b._save_for_mobile(ss, {}, true);
  mobile::Module bc = _load_for_mobile(ss);

  std::set<std::string> module_debug_info_set;
  size_t pc = 0;
  while (true) {
    try {
      std::string module_info = bc.get_forward_method_debug_info(pc);
      if (!module_info.empty() &&
          (module_info.find("debug_handle") == std::string::npos)) {
        module_debug_info_set.insert(module_info);
      }
      ++pc;
    } catch (const std::exception& e) {
      break;
    }
  }

  // class A(nn.Module):
  //   def __init__(self):
  //     super(A, self).__init__()

  //   def forward(self, x):
  //     return x + 5

  // class B(nn.Module):
  //   def __init__(self):
  //     super(B, self).__init__()
  //     self.A0 = A()
  //     self.A1 = A()

  //   def forward(self, x):
  //     return self.A0.forward(x) + self.A1.forward(x)

  // There are 3 module information strings here.
  // "top(B).forward": for the add operator in top.
  // "top(B).A0(A).forward": for the add operator in A0.
  // "top(B).A1(A).forward": for the add operator in A1.

  std::set<std::string> expected_result(
      {"top(B)", "top(B).A0(A)", "top(B).A1(A)"});
  AT_ASSERT(module_debug_info_set == expected_result);
}

// NOLINTNEXTLINE(cppcoreguidelines-avoid-non-const-global-variables)
TEST(LiteInterpreterTest, Eval) {
  std::vector<torch::jit::IValue> inputs;

  Module m("m");
  m.define(R"(
    def __init__(self, x):
      self.training = True

    def forward(self, input):
      return torch.dropout(input, 1.0, self.training)
  )");

  // NOLINTNEXTLINE(cppcoreguidelines-avoid-magic-numbers,modernize-use-emplace)
  inputs.push_back(torch::ones({1, 1, 28, 28}));
  m.eval();
  auto outputref = m.forward(inputs).toTensor();

  // save m in training mode to make sure that mobile eval() will correctly
  // change back to eval mode
  m.train();
  std::stringstream ss;
  m._save_for_mobile(ss);
  mobile::Module bc = _load_for_mobile(ss);
  bc.eval();
  IValue res;
  for (int i = 0; i < 3; ++i) {
    res = bc.get_method("forward")(inputs);
  }
  auto output = res.toTensor();
  AT_ASSERT(outputref.dim() == output.dim());
  AT_ASSERT(
      outputref[0][0][0][0].item<int>() == output[0][0][0][0].item<int>());
}

// NOLINTNEXTLINE(cppcoreguidelines-avoid-non-const-global-variables)
TEST(LiteInterpreterTest, FindWrongMethodName) {
  Module m("m");
  m.register_parameter("foo", torch::ones({}), false);
  m.define(R"(
    def add(self, x):
      b = 4
      return self.foo + x + b
  )");
  std::stringstream ss;
  m._save_for_mobile(ss);
  mobile::Module bc = _load_for_mobile(ss);
  ASSERT_TRUE(bc.find_method("forward") == c10::nullopt);
}

// NOLINTNEXTLINE(cppcoreguidelines-avoid-non-const-global-variables)
TEST(LiteInterpreterTest, FindAndRunMethod) {
  Module m("m");
  m.register_parameter("foo", torch::ones({}), false);
  m.define(R"(
    def add_it(self, x):
      b = 4
      return self.foo + x + b
  )");

  std::vector<IValue> inputs;
  // NOLINTNEXTLINE(cppcoreguidelines-avoid-magic-numbers)
  auto minput = 5 * torch::ones({});
  inputs.emplace_back(minput);
  auto ref = m.get_method("add_it")(inputs);

  std::stringstream ss;
  m._save_for_mobile(ss);
  mobile::Module bc = _load_for_mobile(ss);
  IValue res;
  for (int i = 0; i < 3; ++i) {
    auto bcinputs = inputs;
    auto method = bc.find_method("add_it");
    AT_ASSERT(method != c10::nullopt);
    res = (*method)(std::move(bcinputs));
  }

  auto resd = res.toTensor().item<float>();
  auto refd = ref.toTensor().item<float>();
  AT_ASSERT(resd == refd);
}

// NOLINTNEXTLINE(cppcoreguidelines-avoid-non-const-global-variables)
TEST(LiteInterpreterTest, RunMethodVariadic) {
  Module m("m");
  m.register_parameter("foo", torch::ones({}), false);
  m.define(R"(
    def add_three(self, x, y):
      return self.foo + x + y
  )");

  std::vector<IValue> inputs;
  // NOLINTNEXTLINE(cppcoreguidelines-avoid-magic-numbers)
  auto inputx = 5 * torch::ones({});
  auto inputy = 4 * torch::ones({});
  auto ref = m.run_method("add_three", inputx, inputy);

  std::stringstream ss;
  m._save_for_mobile(ss);
  mobile::Module bc = _load_for_mobile(ss);
  IValue res = bc.run_method("add_three", inputx, inputy);

  auto resd = res.toTensor().item<float>();
  auto refd = ref.toTensor().item<float>();
  AT_ASSERT(resd == refd);
}

// NOLINTNEXTLINE(cppcoreguidelines-avoid-non-const-global-variables)
TEST(LiteInterpreterTest, DuplicateSetState) {
  Module m("M");
  m.register_parameter("foo", torch::ones({}), false);
  m.define(R"(
    def __getstate__(self):
      return self.foo + self.foo
    def __setstate__(self, a):
      self.foo = a
    def forward(self, x):
      b = 4
      return self.foo + x + b
  )");

  Module b("B");
  b.register_module("M0", m);
  b.register_module("M1", m);
  b.define(R"(
    def forward(self, x):
      return self.M0.forward(x) + self.M1.forward(x)
  )");

  std::stringstream ss;
  m._save_for_mobile(ss);
  mobile::Module bc = _load_for_mobile(ss);
  const auto methods = bc.get_methods();
  const size_t expected_n = 3;
  ASSERT_EQ(methods.size(), expected_n);
}

// NOLINTNEXTLINE(cppcoreguidelines-avoid-non-const-global-variables)
TEST(LiteInterpreterTest, ExtraFiles) {
  const auto script = R"JIT(
    def forward(self):
        x = torch.rand(5, 5)
        x = x.mm(x)
        return x
  )JIT";

  auto module =
      std::make_shared<Module>("Module", std::make_shared<CompilationUnit>());
  module->define(script);
  std::ostringstream oss;
  std::unordered_map<std::string, std::string> extra_files;
  extra_files["metadata.json"] = "abc";
  extra_files["mobile_info.json"] = "{\"key\": 23}";
  module->_save_for_mobile(oss, extra_files);

  std::istringstream iss(oss.str());
  caffe2::serialize::IStreamAdapter adapter{&iss};
  std::unordered_map<std::string, std::string> loaded_extra_files;
  loaded_extra_files["metadata.json"] = "";
  torch::jit::_load_for_mobile(iss, torch::kCPU, loaded_extra_files);
  ASSERT_EQ(loaded_extra_files["metadata.json"], "abc");

  loaded_extra_files.clear();
  std::vector<std::string> all_files =
      caffe2::serialize::PyTorchStreamReader(&iss).getAllRecords();

  for (auto& file_name : all_files) {
    if (file_name.find("extra/") == 0) {
      // NOLINTNEXTLINE(cppcoreguidelines-avoid-magic-numbers)
      loaded_extra_files[file_name.substr(6)] = "";
    }
  }

  torch::jit::_load_for_mobile(iss, torch::kCPU, loaded_extra_files);
  ASSERT_EQ(loaded_extra_files["metadata.json"], "abc");
  ASSERT_EQ(loaded_extra_files["mobile_info.json"], "{\"key\": 23}");
}

// NOLINTNEXTLINE(cppcoreguidelines-avoid-non-const-global-variables)
TEST(LiteInterpreterTest, OpNameExportFetchRootOperators) {
  torch::jit::Module m("m");
  // NOLINTNEXTLINE(cppcoreguidelines-avoid-magic-numbers)
  m.register_parameter("weight", torch::ones({20, 1, 5, 5}), false);
  // NOLINTNEXTLINE(cppcoreguidelines-avoid-magic-numbers)
  m.register_parameter("bias", torch::ones({20}), false);
  m.define(R"(
    def forward(self, input):
      x1 = torch.zeros(2, 2)
      x2 = torch.empty_like(torch.empty(2, 2))
      x3 = torch._convolution(input, self.weight, self.bias, [1, 1], [0, 0], [1, 1], False, [0, 0], 1, False, False, True, True)
      return (x1, x2, x3)
  )");
  m.eval();

  std::stringstream ss;
  m._save_for_mobile(ss);

  torch::jit::mobile::Module ptl_model = torch::jit::_load_for_mobile(ss);
  std::set<std::string> operator_names =
      torch::jit::mobile::_export_operator_list(ptl_model);
  std::set<std::string> expected_operator_names = {
      "aten::_convolution",
      "aten::empty.memory_format",
      "aten::empty_like",
      "aten::zeros",
  };
  EXPECT_EQ(operator_names, expected_operator_names)
      << "Expected the root operator lists to be the same";
}

namespace {
// NOLINTNEXTLINE(cppcoreguidelines-avoid-non-const-global-variables)
static auto reg =
    torch::class_<TorchBindLiteInterpreterTestStruct>(
        "_TorchScriptTesting",
        "_LiteInterpreterTest")
        .def(torch::init<>())
        .def("get", &TorchBindLiteInterpreterTestStruct::get)
        .def_pickle(
            // __getattr__
            [](const c10::intrusive_ptr<TorchBindLiteInterpreterTestStruct>&
                   self) -> int64_t { return 0; },
            // __setattr__
            [](int64_t state) {
              return c10::make_intrusive<TorchBindLiteInterpreterTestStruct>();
            });

} // namespace

} // namespace jit
} // namespace torch<|MERGE_RESOLUTION|>--- conflicted
+++ resolved
@@ -615,15 +615,12 @@
   AT_ASSERT(module_debug_info_set == expected_result);
 }
 
-<<<<<<< HEAD
-=======
 TEST(LiteInterpreterTest, GetRuntimeByteCodeVersion) {
   auto runtime_bytecode_version = _get_runtime_bytecode_version();
   AT_ASSERT(
       runtime_bytecode_version == caffe2::serialize::kProducedBytecodeVersion);
 }
 
->>>>>>> 023ecc40
 TEST(LiteInterpreterTest, GetByteCodeVersion) {
   std::string filePath(__FILE__);
   auto test_model_file_v4 =
