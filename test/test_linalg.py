--- conflicted
+++ resolved
@@ -7383,10 +7383,6 @@
     @skipCUDAIfNoMagma
     @skipCPUIfNoLapack
     @dtypes(torch.float32, torch.float64, torch.complex64, torch.complex128)
-<<<<<<< HEAD
-=======
-    @dtypesIfCUDA(torch.float32, torch.float64)
->>>>>>> f27513e9
     def test_geqrf(self, device, dtype):
 
         def run_test(shape):
@@ -7414,14 +7410,6 @@
         batches = [(), (0, ), (2, ), (2, 1)]
         ns = [5, 2, 0]
         for batch, (m, n) in product(batches, product(ns, ns)):
-<<<<<<< HEAD
-=======
-            # TODO: CUDA path doesn't work with batched or empty inputs
-            if self.device_type == 'cuda' and (batch != () or m == 0 or n == 0):
-                with self.assertRaisesRegex(RuntimeError, "A should be non-empty 2 dimensional"):
-                    run_test((*batch, m, n))
-                continue
->>>>>>> f27513e9
             run_test((*batch, m, n))
 
     @skipCUDAIfNoMagma
