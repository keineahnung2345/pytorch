--- conflicted
+++ resolved
@@ -1,7 +1,3 @@
-<<<<<<< HEAD
-import torch
-from torch.jit.mobile import _get_model_bytecode_version, _load_for_lite_interpreter
-=======
 import fnmatch
 import io
 import shutil
@@ -14,7 +10,6 @@
     _get_model_bytecode_version,
     _backport_for_mobile_to_buffer,
     _backport_for_mobile)
->>>>>>> bd384233
 from torch.testing._internal.common_utils import TestCase, run_tests
 from pathlib import Path
 
