--- conflicted
+++ resolved
@@ -119,7 +119,7 @@
     @staticmethod
     def backward(ctx, *grad_outputs):
         Variable._execution_engine.queue_callback(ctx.reducer._delay_all_reduce)
-        return None, *grad_outputs
+        return (None, *grad_outputs)
 
 class DistributedDataParallel(Module):
     r"""Implements distributed data parallelism that is based on
@@ -794,11 +794,10 @@
             else:
                 self.require_forward_param_sync = False
 
-<<<<<<< HEAD
         # TODO. Right now we add this sink for static_graph training only. once
         # this feature is stable, we will add this sink for all cases. E.g.
         # This sink can help capture more accuracte backward start time as well.
-        if self.static_graph:
+        if self.static_graph and self.num_iterations == 1:
             # Need to grab list of tensors from user output in order to pass
             # to custom autograd function.
             output_tensor_list, treespec = tree_flatten(output)
@@ -809,14 +808,6 @@
             # Reconstruct output data structure.
             output = tree_unflatten(passthrough_tensor_list, treespec)
         return output
-=======
-            # TODO. Right now we add this sink for static_graph training only. once
-            # this feature is stable, we will add this sink for all cases. E.g.
-            # This sink can help capture more accuracte backward start time as well.
-            if self.static_graph and self.num_iterations == 1:
-                output = DDPSink.apply(output, self.reducer)
-            return output
->>>>>>> 684e8d14
 
     def scatter(self, inputs, kwargs, device_ids):
         return scatter_kwargs(inputs, kwargs, device_ids, dim=self.dim)
