--- conflicted
+++ resolved
@@ -134,13 +134,9 @@
       : writer_(std::move(writer)),
         tensor_table_(tensor_table),
         type_renamer_(std::move(type_renamer)),
-<<<<<<< HEAD
         memoized_class_types_(memoized_class_types),
         get_tensor_id_(std::move(get_tensor_id)) {}
-=======
-        memoized_class_types_(memoized_class_types) {}
   // NOLINTNEXTLINE(bugprone-exception-escape)
->>>>>>> 68b6d385
   ~Pickler();
 
   // Push protocol onto the stack
