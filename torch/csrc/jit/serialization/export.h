#pragma once

#include <caffe2/serialize/inline_container.h>
#include <torch/csrc/jit/api/module.h>
#include <torch/csrc/jit/ir/ir.h>
#include <torch/csrc/jit/serialization/pickler.h>
#include <torch/csrc/jit/serialization/python_print.h>
#include <torch/csrc/jit/serialization/type_name_uniquer.h>
#include <torch/csrc/onnx/onnx.h>

#include <ostream>

namespace ONNX_NAMESPACE {
class ModelProto;
}

namespace torch {
namespace jit {

// This map is used to keep track of parameters that should be exported
// externally. When `defer_weight_export` is true, the returned map contains
// kv pairs that map {external reference name} -> {at::Tensor to be exported}.
// It is the responsibility of the caller to export these appropriately.
//
// For example, when exporting to a zip archive, the caller may write out files
// for each entry in the export map, with the filename being the key and the
// file contents being the raw tensor data.
using RawDataExportMap = std::unordered_map<std::string, at::Tensor>;

using SymbolDimMap = std::map<c10::ShapeSymbol, std::string>;

TORCH_API std::tuple<
    std::shared_ptr<::ONNX_NAMESPACE::ModelProto>,
    RawDataExportMap,
    SymbolDimMap>
export_onnx(
    const std::shared_ptr<Graph>& graph,
    const std::map<std::string, at::Tensor>& initializers,
    int64_t onnx_opset_version,
    const std::unordered_map<
        std::string,
        std::unordered_map<int64_t, std::string>>& dynamic_axes,
    bool defer_weight_export = false,
    ::torch::onnx::OperatorExportTypes operator_export_type =
        ::torch::onnx::OperatorExportTypes::ONNX,
    bool strip_doc_string = true,
    bool keep_initializers_as_inputs = true,
    const std::map<std::string, int>& custom_opsets = {},
    bool add_node_names = true,
    bool use_external_data_format = false,
    const std::string& onnx_file_path = std::string());

TORCH_API std::string serialize_model_proto_to_string(
    const std::shared_ptr<::ONNX_NAMESPACE::ModelProto>& model_proto);

TORCH_API void check_onnx_proto(const std::string& proto_string);

// Serializer for both oldsyle and unified format TorchScript serialization
class TORCH_API ScriptModuleSerializer {
 public:
  explicit ScriptModuleSerializer(
      caffe2::serialize::PyTorchStreamWriter& export_writer)
      : writer_(export_writer), current_source_range_tag_(0) {}

  void writeFiles(const std::string& code_dir);
  void serialize(
      const Module& module,
      const ExtraFilesMap& extra_files,
      bool bytecode_format,
      bool save_mobile_debug_info);
  void serialize_unified_format(Module& module, uint64_t script_module_id);

  ~ScriptModuleSerializer() = default;

 private:
  void convertNamedType(const c10::NamedTypePtr& class_type);
  void convertTypes(const at::NamedTypePtr& root_type);
  void writeExtraFiles(const Module& module, const ExtraFilesMap& extra_files);
  void writeMobileMetadata(
      const Module& module,
      const ExtraFilesMap& extra_files);
  void writeByteCode(const Module& module, bool save_mobile_debug_info);
  void writeArchive(
      const IValue& value,
      const std::string& archive_name,
<<<<<<< HEAD
      const std::string& archive_dir,
      const std::string& tensor_dir,
      bool tensor_cdata_naming_scheme = false);
=======
      bool use_tensors_archive_table = false);
>>>>>>> d25ffc20
  void updateSourceRangeTags(const SourceRangeRecords& ranges);

  caffe2::serialize::PyTorchStreamWriter& writer_;
  std::vector<at::IValue> constant_table_;

  // key: tensor, value: pair(arhive_name, index)
  TensorIndexMap tensors_archive_table_;

  std::unordered_set<c10::NamedTypePtr> converted_types_;
  PrintDepsTable class_deps_;
  TypeNameUniquer type_name_uniquer_;
  // qualifier, e.g. '__torch__.Bar' -> PythonPrint for the file that will be
  // created
  OrderedDict<std::string, PythonPrint> file_streams_;

  // Uniquely identifies a SourceRange in a model.
  // SourceRanges are associated with Nodes of Graphs.
  // However for mobile deployment we dont intend to ship
  // full JIT with capabilities of reading code and constructing
  // graphs.
  // Instead we serialize the Code generated from graph of the methods.
  // Code is serialized in bytecode format that contains instructions
  // corresponding to the nodes of the graph. Since original graph is gone, the
  // question is how do we identify where the ops, in serialized bytecode, come
  // from in original model code. We do this in two parts.
  // 1. Associate a unique tag to SourceRange.
  // 2. Serialize this unique_tag.
  //  2.1 Meaning save <byte_offset, source_range_tag, source range> instead of
  //      <byte_offset, source range>
  // 3. During serializing model for mobile, i.e. bytecode generation,
  //    save unique tag of SourceRange corresponding to the Node.
  // 4. During deserialization, read all the debug_pkl, to construct a map
  //    of <unique_tag, SourceRange> and use tag saved with OPs in bytecode
  //    to lookup the source range.
  // Strictly speaking we will serialize InlinedCallStack directly, which
  // contains SourceRange. This way we have access to entire callstack and not
  // just source information about where the node is, since bytecode inlines the
  // graph before saving it.
  SourceRangeTagMap source_range_tags_;
  int64_t current_source_range_tag_;
};

// For testing purposes
TORCH_API std::string pretty_print_onnx(
    const std::shared_ptr<Graph>& graph,
    const std::map<std::string, at::Tensor>& initializers,
    int64_t onnx_opset_version,
    bool defer_weight_export,
    ::torch::onnx::OperatorExportTypes operator_export_type =
        ::torch::onnx::OperatorExportTypes::ONNX,
    bool google_printer = false,
    bool keep_initializers_as_inputs = true,
    const std::map<std::string, int>& custom_opsets = {},
    bool add_node_names = true);

TORCH_API void ExportModule(
    const Module& module,
    std::ostream& out,
    const ExtraFilesMap& metadata = ExtraFilesMap(),
    bool bytecode_format = false,
    bool save_mobile_debug_info = false);

TORCH_API void ExportModule(
    const Module& module,
    const std::string& filename,
    const ExtraFilesMap& metadata = ExtraFilesMap(),
    bool bytecode_format = false,
    bool save_mobile_debug_info = false);

TORCH_API void ExportModule(
    const Module& module,
    const std::function<size_t(const void*, size_t)>& writer_func,
    const ExtraFilesMap& metadata = ExtraFilesMap(),
    bool bytecode_format = false,
    bool save_mobile_debug_info = false);

// Write the bytes of a pickle archive and the tensors referenced inside that
// archive
TORCH_API void writeArchiveAndTensors(
    const std::string& archive_name,
    const char* pickle_bytes,
    size_t size,
    const std::vector<at::Tensor>& tensors,
    caffe2::serialize::PyTorchStreamWriter& out);

// Surrounding system can install an additional hook to produce extra files
// with metadata based on environment every time a module is serialized.
using ExportModuleExtraFilesHook = std::function<ExtraFilesMap(const Module&)>;
TORCH_API void SetExportModuleExtraFilesHook(ExportModuleExtraFilesHook hook);

using ExportModuleMobileInfoConverter =
    std::function<c10::Dict<std::string, std::string>(
        const Module&,
        const std::unordered_map<std::string, std::string>&)>;
TORCH_API void SetExportModuleMobileInfoConverter(
    ExportModuleMobileInfoConverter converter);

/**
 * Generates new bytecode for a Script module and returns what the op list
 * would be for a LiteScriptModule based off the current code base. If you
 * have a LiteScriptModule and want to get the currently present
 * list of ops call _export_operator_list instead.
 */
TORCH_API std::vector<std::string> export_opnames(const Module& m);

} // namespace jit
} // namespace torch<|MERGE_RESOLUTION|>--- conflicted
+++ resolved
@@ -83,13 +83,10 @@
   void writeArchive(
       const IValue& value,
       const std::string& archive_name,
-<<<<<<< HEAD
       const std::string& archive_dir,
       const std::string& tensor_dir,
+      bool use_tensors_archive_table = false,
       bool tensor_cdata_naming_scheme = false);
-=======
-      bool use_tensors_archive_table = false);
->>>>>>> d25ffc20
   void updateSourceRangeTags(const SourceRangeRecords& ranges);
 
   caffe2::serialize::PyTorchStreamWriter& writer_;
