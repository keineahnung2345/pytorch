#include <torch/csrc/jit/frontend/source_range.h>
#include <torch/csrc/jit/mobile/debug_info.h>
#include <torch/csrc/jit/serialization/callstack_debug_info_serialization.h>
#include <torch/csrc/jit/serialization/source_range_serialization.h>

#include <ATen/core/ivalue.h>
#include <torch/csrc/jit/serialization/pickle.h>

#include <c10/util/string_view.h>

namespace torch {
namespace jit {

namespace {

// This function construct stacktrace with module hierarchy
// Module hierarchy will contain information about where in the
// module hierarchy this source is. For example if conv2d op
// exist in hierarcy A->B->C->Conv2d with type annotations of
// A -> TopM, B->MyModule, C->SomeModule, then module hierarchy
// will be TopM(A).MyModule(B).SomeModule(C).Conv2d(conv)
// Source level stack information will be from model source code.
<<<<<<< HEAD
std::pair<std::vector<StackEntry>, std::string> getStackTraceWithModuleHierarchy(
    const DebugInfoPair& sr_callstack) {
=======
std::pair<std::string, std::string> getStackTraceWithModuleHierarchy(
    const DebugInfoPair& source_callstack,
    const std::string& root_scope_string,
    const std::string& top_module_type_name) {
>>>>>>> d3398556
  constexpr size_t kSourceRange = 1;
  constexpr size_t kModuleInstanceInfo = 2;
  std::vector<StackEntry> entries;

<<<<<<< HEAD
  const SourceRange& range = sr_callstack.first;
  InlinedCallStackPtr callstack_ptr = sr_callstack.second;
  std::string module_info;
=======
  const SourceRange& range = source_callstack.first;
  InlinedCallStackPtr callstack_ptr = source_callstack.second;
  std::string module_info =
      root_scope_string + "(" + top_module_type_name + ")";
>>>>>>> d3398556
  if (!callstack_ptr) {
    // If not cs then top level node
    entries.emplace_back(StackEntry{"FunctionName_UNKNOWN", range});
    return {std::move(entries), std::move(module_info)};
  } else {
    for (const auto& element : callstack_ptr->vec()) {
      const auto& opt_module_instance_info =
          std::get<kModuleInstanceInfo>(element);
      if (opt_module_instance_info.has_value()) {
        const auto& module_instance_info = opt_module_instance_info.value();
        if (module_instance_info.class_type()) {
          const auto& class_type = module_instance_info.class_type();
          const auto& instance_name = module_instance_info.instance_name();
          auto type_name = class_type->name()->qualifiedName();
          type_name = type_name.substr(type_name.find_last_of('.') + 1);
          module_info.append(".")
              .append(instance_name)
              .append("(")
              .append(type_name)
              .append(")");
        } else if (!module_instance_info.instance_name().empty()) {
          module_info += "." + module_instance_info.instance_name();
        } else {
          const auto& instance_name = module_instance_info.instance_name();
          module_info += ".(UNKNOWN_INSTANCE(UNKNOWN_TYPE)";
        }
      } else {
        module_info += ".(UNKNOWN_INSTANCE(UNKNOWN_TYPE)";
      }
      // Now add source range info to stack
      // When we serialize function names, those can be added here.
      // TODO: Add function name separately
      entries.emplace_back(
          StackEntry{"FunctionName_UNKNOWN", std::get<kSourceRange>(element)});
    }
    entries.emplace_back(StackEntry{"FunctionName_UNKNOWN", range});
    return {std::move(entries), std::move(module_info)};
  }
}

std::pair<std::string, std::string> getStackTraceWithModuleHierarchy(
    const std::vector<DebugInfoPair>& sr_callstacks,
    const std::string& root_scope_string,
    const std::string& top_module_type_name) {
  std::string stack_trace;
  std::vector<StackEntry> stack_entries;
  std::string module_info =
      root_scope_string + "(" + top_module_type_name + ")";
  for (const auto& debug_info : sr_callstacks) {
    auto debug_info_pair = getStackTraceWithModuleHierarchy(debug_info);
    auto entries = std::move(debug_info_pair.first);
    stack_entries.insert(stack_entries.end(), entries.begin(), entries.end());
    module_info += debug_info_pair.second;
  }
  std::ostringstream ss;
  format_stack_trace(ss, stack_entries);
  stack_trace = "Module hierarchy:" + module_info + "\n" + ss.str();
  return {std::move(stack_trace), std::move(module_info)};
}

} // namespace

MobileDebugTable::MobileDebugTable(
    std::unique_ptr<caffe2::serialize::PyTorchStreamReader>& reader,
    const std::shared_ptr<CompilationUnit>& cu) {
  ska::flat_hash_map<int64_t, SourceRange> source_range_map;
  const std::vector<std::string>& record_names = reader->getAllRecords();
  const c10::string_view suffix(".debug_pkl");
  for (const auto& record_name : record_names) {
    if (c10::string_view(record_name).ends_with(suffix)) {
      at::DataPtr debug_data;
      size_t debug_size{0};
      std::tie(debug_data, debug_size) = reader->getRecord(record_name);
      auto ivalues =
          jit::unpickle(
              reinterpret_cast<const char*>(debug_data.get()), debug_size)
              .toTuple()
              ->elements();
      SourceRangeDeserializer deserializer;
      for (auto& val : ivalues) {
        auto tup_elems = val.toTuple()->elements();
        // For BC we decode only tuples with 3 elements
        // assuming it contains
        // byte_offset, debug_handle (=source range tag), source range
        if (tup_elems.size() == 3) {
          int64_t debug_handle = tup_elems[kSourceRangeTagIndex].toInt();
          auto source_range =
              deserializer.deserialize(tup_elems[kSourceRangeIndex]);
          source_range_map.emplace(debug_handle, std::move(source_range));
        }
      }
    }
  }
  const std::string callstack_debug_file("callstack_debug_map.pkl");
  if (reader->hasRecord("callstack_debug_map.pkl")) {
    at::DataPtr callstack_data;
    size_t callstack_data_size{0};
    std::tie(callstack_data, callstack_data_size) =
        reader->getRecord(callstack_debug_file);
    CallStackDebugInfoUnpickler unpickler;
    callstack_ptr_map_ = unpickler.unpickle(
        std::move(callstack_data), callstack_data_size, source_range_map, cu);
  }
  auto cs = callstack_ptr_map_[2];
}

std::string MobileDebugTable::getModuleHierarchyInfo(
    const int64_t debug_handle,
    const std::string& top_module_type_name) const {
  const auto it = callstack_ptr_map_.find(debug_handle);
  if (it == callstack_ptr_map_.end()) {
    return "Module info for handle, " + std::to_string(debug_handle) +
        ", not found.";
  }
  return (getStackTraceWithModuleHierarchy(
              {it->second}, "top", top_module_type_name))
      .second;
}

std::string MobileDebugTable::getModuleHierarchyInfo(
    const std::vector<int64_t>& debug_handles,
    const std::string& top_module_type_name) const {
  return getSourceDebugModuleHierarchyInfo(debug_handles, top_module_type_name)
      .second;
}

std::string MobileDebugTable::getSourceDebugString(
    const int64_t debug_handle,
    const std::string& top_module_type_name) const {
  const auto it = callstack_ptr_map_.find(debug_handle);
  if (it == callstack_ptr_map_.end()) {
    return "Debug info for handle, " + std::to_string(debug_handle) +
        ", not found.";
  }
  return (getStackTraceWithModuleHierarchy(
              {it->second}, "top", top_module_type_name))
      .first;
}

std::string MobileDebugTable::getSourceDebugString(
    const std::vector<int64_t>& debug_handles,
    const std::string& top_module_type_name) const {
  return getSourceDebugModuleHierarchyInfo(debug_handles, top_module_type_name)
      .first;
}

std::pair<std::string, std::string> MobileDebugTable::
    getSourceDebugModuleHierarchyInfo(
        const std::vector<int64_t>& debug_handles,
        const std::string& top_module_type_name) const {
  std::vector<DebugInfoPair> debug_infos;
  bool debug_handle_not_found{false};
  for (auto it = debug_handles.rbegin(); it != debug_handles.rend(); ++it) {
    auto debug_handle = *it;
    const auto cs_it = callstack_ptr_map_.find(debug_handle);
    if (cs_it == callstack_ptr_map_.end()) {
      debug_handle_not_found = true;
      break;
    }
    debug_infos.emplace_back(cs_it->second);
  }
  if (debug_handle_not_found) {
    std::string debug_handles_string = "debug_handles:{";
    for (const auto debug_handle : debug_handles) {
      debug_handles_string += std::to_string(debug_handle);
    }
    debug_handles_string += "}";
    debug_handles_string =
        "Debug info for handles, " + debug_handles_string + ", not found.";
    return {debug_handles_string, debug_handles_string};
  }
  return (getStackTraceWithModuleHierarchy(
      debug_infos, "top", top_module_type_name));
}

} // namespace jit
} // namespace torch<|MERGE_RESOLUTION|>--- conflicted
+++ resolved
@@ -20,29 +20,15 @@
 // A -> TopM, B->MyModule, C->SomeModule, then module hierarchy
 // will be TopM(A).MyModule(B).SomeModule(C).Conv2d(conv)
 // Source level stack information will be from model source code.
-<<<<<<< HEAD
 std::pair<std::vector<StackEntry>, std::string> getStackTraceWithModuleHierarchy(
-    const DebugInfoPair& sr_callstack) {
-=======
-std::pair<std::string, std::string> getStackTraceWithModuleHierarchy(
-    const DebugInfoPair& source_callstack,
-    const std::string& root_scope_string,
-    const std::string& top_module_type_name) {
->>>>>>> d3398556
+    const DebugInfoPair& source_callstack) {
   constexpr size_t kSourceRange = 1;
   constexpr size_t kModuleInstanceInfo = 2;
   std::vector<StackEntry> entries;
 
-<<<<<<< HEAD
-  const SourceRange& range = sr_callstack.first;
-  InlinedCallStackPtr callstack_ptr = sr_callstack.second;
-  std::string module_info;
-=======
   const SourceRange& range = source_callstack.first;
   InlinedCallStackPtr callstack_ptr = source_callstack.second;
-  std::string module_info =
-      root_scope_string + "(" + top_module_type_name + ")";
->>>>>>> d3398556
+  std::string module_info;
   if (!callstack_ptr) {
     // If not cs then top level node
     entries.emplace_back(StackEntry{"FunctionName_UNKNOWN", range});
@@ -84,14 +70,14 @@
 }
 
 std::pair<std::string, std::string> getStackTraceWithModuleHierarchy(
-    const std::vector<DebugInfoPair>& sr_callstacks,
+    const std::vector<DebugInfoPair>& source_callstacks,
     const std::string& root_scope_string,
     const std::string& top_module_type_name) {
   std::string stack_trace;
   std::vector<StackEntry> stack_entries;
   std::string module_info =
       root_scope_string + "(" + top_module_type_name + ")";
-  for (const auto& debug_info : sr_callstacks) {
+  for (const auto& debug_info : source_callstacks) {
     auto debug_info_pair = getStackTraceWithModuleHierarchy(debug_info);
     auto entries = std::move(debug_info_pair.first);
     stack_entries.insert(stack_entries.end(), entries.begin(), entries.end());
