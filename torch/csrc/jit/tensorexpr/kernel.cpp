--- conflicted
+++ resolved
@@ -1359,8 +1359,8 @@
     dtype = Dtype(*outputType);
   }
   BufHandle ResultBuf("matmul", outputShape, dtype);
-  const Buf* a = c10::get<BufHandle>(inputs[0]).node();
-  const Buf* b = c10::get<BufHandle>(inputs[1]).node();
+  const Buf* a = c10::get<BufHandle>(A).node();
+  const Buf* b = c10::get<BufHandle>(B).node();
 
   auto size_a = ExprVectorToExprHandleVector(a->dims());
   auto size_b = ExprVectorToExprHandleVector(b->dims());
@@ -1374,6 +1374,7 @@
   // an aten::matmul.
   // Native, even naive, lowering is beneficial when the sizes are small because
   // it allows to eliminate dispatch overhead.
+  // NOLINTNEXTLINE(cppcoreguidelines-avoid-magic-numbers)
   if (total_size && total_size->value() < 1000) {
     return Reduce(
         "nnc_matmul",
@@ -2785,250 +2786,6 @@
   return new Tensor(ResultBuf.node(), s);
 }
 
-<<<<<<< HEAD
-=======
-Tensor* TensorExprKernel::computeMatmul(
-    const ArgValue& A,
-    const ArgValue& B,
-    std::vector<ExprHandle> outputShape,
-    const c10::optional<ScalarType>& outputType) {
-  Dtype dtype = kFloat;
-  if (outputType) {
-    dtype = Dtype(*outputType);
-  }
-  BufHandle ResultBuf("matmul", outputShape, dtype);
-  const Buf* a = c10::get<BufHandle>(A).node();
-  const Buf* b = c10::get<BufHandle>(B).node();
-
-  auto size_a = ExprVectorToExprHandleVector(a->dims());
-  auto size_b = ExprVectorToExprHandleVector(b->dims());
-  const IntImm* total_size = dynamic_cast<const IntImm*>(
-      IRSimplifier::simplify((size_a[0] * size_a[1] * size_b[1])).node());
-
-  // For small sizes, where N*M*K < 1000, lower matmul to a naive 3-level
-  // loopnest. The number is not tuned very carefully, and in future we should
-  // fine-tune it as well as we should add more advanced native TE lowerings for
-  // matmuls. For bigger sizes we generate a TE ExternalCall, which would call
-  // an aten::matmul.
-  // Native, even naive, lowering is beneficial when the sizes are small because
-  // it allows to eliminate dispatch overhead.
-  // NOLINTNEXTLINE(cppcoreguidelines-avoid-magic-numbers)
-  if (total_size && total_size->value() < 1000) {
-    return Reduce(
-        "nnc_matmul",
-        {{size_a[0], "M"}, {size_b[1], "N"}},
-        Sum(),
-        [&](const ExprHandle& m, const ExprHandle& n, const ExprHandle& k) {
-          BufHandle ah(a);
-          BufHandle bh(b);
-          return Load::make(ah, {m, k}) * Load::make(bh, {k, n});
-        },
-        {{size_a[1], "K"}});
-  } else {
-    return new Tensor(
-        ResultBuf.node(),
-        ExternalCall::make(
-            ResultBuf, "nnc_aten_matmul", {BufHandle(a), BufHandle(b)}, {}));
-  }
-}
-
-Tensor* TensorExprKernel::computeSoftmax(
-    const torch::jit::Value* v,
-    bool log_softmax) {
-  // Softmax is computed as follows:
-  //    softmax(vi) = exp(vi) / sum(exp(vi))
-  //
-  // In order to avoid overflow issues due to exp of a large number, we
-  // subtract the max of that dim before computing exp.
-  //    softmax(vi) = exp(vi - max(vi)) / sum(exp(vi - max(vi)))
-  //
-  // This is implemented as 4 loopnests:
-  //   - First loop computes the max over the softmax dim.
-  //   - Second loop computes exp for every element in v after subtracting
-  //     the max of the softmax dim it belongs to.
-  //   - Third loop computes the sum over the softmax dim.
-  //   - Final loop computes softmax for every element in v.
-
-  // LogSoftmax is computed as follows:
-  //    log_softmax(vi) = log(softmax(vi))
-  //                    = vi - log(sum(exp(vi)))
-  //
-  // Using the same max trick as above:
-  //    log_softmax(vi) = vi - max(vi) - log(sum(exp(vi - max(vi))))
-  //
-  // This is implemented as 5 loopnests:
-  //   - First loop computes the max over the softmax dim.
-  //   - Second loop computes exp for every element in v after subtracting
-  //     the max of the softmax dim it belongs to.
-  //   - Third loop computes the sum over the softmax dim.
-  //   - Fourth loop computes log for every element in the sum.
-  //   - Final loop computes the log_softmax for every element in v.
-
-  TORCH_INTERNAL_ASSERT(v->node()->inputs().size() == 3);
-  auto output_dims = dimsFromSizes(sizesForValue(v));
-
-  // We do not handle None for dims (input 1) because that is supposed to
-  // be deprecated.
-  TORCH_INTERNAL_ASSERT(v->node()->input(1)->node()->kind() == prim::Constant);
-  int64_t rank =
-      *v->node()->input(0)->type()->castRaw<TensorType>()->sizes().size();
-  size_t softmax_dim =
-      normalizeAndCheckIndex(v->node()->input(1)->node()->i(attr::value), rank);
-  std::vector<DimArg> non_softmax_dims;
-  for (size_t i = 0; i < output_dims.size(); ++i) {
-    if (i != softmax_dim) {
-      non_softmax_dims.push_back(output_dims[i]);
-    }
-  }
-
-  // Softmax implementation includes two reductions, one to find the max and
-  // the other to calculate the sum along the softmax dim. These reductions
-  // will have the softmax dimension as the inner most loop. So, the innermost
-  // index in the indices will refer to the softmax dimension.
-
-  // Update the indices by moving the softmax dimension index to the
-  // appropriate position.
-  auto move_softmax_dim_index_to_pos = [&](const ParameterList& indices) {
-    std::vector<ExprHandle> new_indices;
-    for (auto ind : indices) {
-      new_indices.push_back(ind);
-    }
-    for (size_t i = softmax_dim; i < indices.size() - 1; ++i) {
-      new_indices[i + 1] = indices[i];
-    }
-    new_indices[softmax_dim] = indices[indices.size() - 1];
-    return new_indices;
-  };
-
-  // Remove the index corresponding to the softmax dimension.
-  auto remove_softmax_dim_index = [&](const ParameterList& indices) {
-    std::vector<ExprHandle> new_indices;
-    for (size_t i = 0; i < indices.size(); ++i) {
-      if (i != softmax_dim) {
-        new_indices.push_back(indices[i]);
-      }
-    }
-    return new_indices;
-  };
-
-  auto convert_indices_to_expr_handle = [&](const ParameterList& indices) {
-    std::vector<ExprHandle> new_indices(indices.size());
-    for (size_t i = 0; i < indices.size(); ++i) {
-      new_indices[i] = indices[i];
-    }
-    return new_indices;
-  };
-
-  c10::optional<Dtype> dtype = ToDtype(ScalarType::Undefined);
-  auto maybe_dtype = v->node()->get(attr::dtype);
-  if (maybe_dtype && !maybe_dtype->isNone()) {
-    dtype = ToDtype(static_cast<ScalarType>(maybe_dtype->toInt()));
-  }
-
-  auto max = Reduce(
-      "aten_softmax_max",
-      non_softmax_dims,
-      Maximum(dtype.value()),
-      [&](ParameterList& indices) {
-        return tensorOrConstant(
-            v->node()->input(0), move_softmax_dim_index_to_pos(indices));
-      },
-      {output_dims[softmax_dim]});
-  auto e =
-      Compute("aten_softmax_exp", output_dims, [&](ParameterList& indices) {
-        auto inp = tensorOrConstant(
-            v->node()->input(0), convert_indices_to_expr_handle(indices));
-        return exp(inp - max->load(remove_softmax_dim_index(indices)));
-      });
-  auto sum = Reduce(
-      "aten_softmax_sum",
-      non_softmax_dims,
-      Sum(),
-      [&](ParameterList& indices) {
-        return e->load(move_softmax_dim_index_to_pos(indices));
-      },
-      {output_dims[softmax_dim]});
-  if (!log_softmax) {
-    auto result =
-        Compute("aten_softmax", output_dims, [&](ParameterList& indices) {
-          return e->load(indices) /
-              sum->load(remove_softmax_dim_index(indices));
-        });
-    return new Tensor(
-        result->buf(),
-        new Block({max->stmt(), e->stmt(), sum->stmt(), result->stmt()}));
-  }
-
-  auto log_sum = Compute(
-      "aten_softmax_log_sum", non_softmax_dims, [&](ParameterList& indices) {
-        return log(sum->load(indices));
-      });
-  auto result =
-      Compute("aten_log_softmax", output_dims, [&](ParameterList& indices) {
-        auto inp = tensorOrConstant(
-            v->node()->input(0), convert_indices_to_expr_handle(indices));
-        auto non_softmax_indices = remove_softmax_dim_index(indices);
-        return inp - max->load(non_softmax_indices) -
-            log_sum->load(non_softmax_indices);
-      });
-  return new Tensor(
-      result->buf(),
-      new Block(
-          {max->stmt(),
-           e->stmt(),
-           sum->stmt(),
-           log_sum->stmt(),
-           result->stmt()}));
-}
-
-TensorExprKernel::ReductionInfo TensorExprKernel::getReductionInfo(
-    const torch::jit::Node* node) {
-  std::vector<size_t> axes;
-  bool keepdim = false;
-  // aten::sum takes the input tensor named self.
-  auto sizes = sizesForValue(node->namedInput(attr::self));
-  const auto inputs = node->inputs();
-  int rank = sizes.size();
-  if (inputs.size() > 2) {
-    auto nodeAxes = getReductionAxes(node);
-    // Canonicalize axes: wrap around, sort and make unique.
-    for (auto axis : nodeAxes) {
-      axes.push_back(at::maybe_wrap_dim(axis, rank));
-    }
-    std::sort(axes.begin(), axes.end());
-    axes.erase(std::unique(axes.begin(), axes.end()), axes.end());
-    keepdim = node->get(attr::keepdim)->toBool();
-  } else {
-    axes.resize(sizes.size());
-    std::iota(axes.begin(), axes.end(), 0);
-  }
-  // Axes go into reduction dimensions.
-  std::vector<DimArg> reductionDims;
-  reductionDims.reserve(sizes.size());
-  for (size_t axis : axes) {
-    reductionDims.emplace_back(sizes[axis]);
-  }
-  auto allDims = dimsFromSizes(sizes);
-  std::vector<DimArg> outputDims;
-  // Output dimensions are the complement of axes. When keepdim is set, a
-  // one-sized dimension is inserted for each axis.
-  for (size_t dim = 0; dim < allDims.size(); ++dim) {
-    if (!std::count(axes.begin(), axes.end(), dim)) {
-      outputDims.emplace_back(sizes[dim]);
-    } else if (keepdim) {
-      outputDims.emplace_back(1);
-    }
-  }
-  c10::optional<Dtype> dtype;
-  auto dtypeValue = node->get(attr::dtype);
-  if (!dtypeValue->isNone()) {
-    auto scalarType = static_cast<ScalarType>(dtypeValue->toInt());
-    dtype = ToDtype(scalarType);
-  }
-  return {reductionDims, outputDims, axes, keepdim, dtype};
-}
->>>>>>> d0ea3183
-
 
 template <typename T>
 std::vector<size_t> reverse_sort_indices(const std::vector<T>& v) {
