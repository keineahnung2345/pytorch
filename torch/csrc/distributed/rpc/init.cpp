--- conflicted
+++ resolved
@@ -25,16 +25,6 @@
 namespace rpc {
 
 namespace {
-
-// from https://github.com/pybind/pybind11/issues/1446#issuecomment-406341510
-template <typename T> void destroy_without_gil(T *ptr) {
-  if (Py_IsInitialized() && PyGILState_Check()) {
-    pybind11::gil_scoped_release nogil;
-    delete ptr;
-  } else {
-    delete ptr;
-  }
-}
 
 constexpr std::chrono::milliseconds kDeleteAllUsersTimeout(100000);
 
@@ -579,16 +569,6 @@
                        const c10::intrusive_ptr<::c10d::ProcessGroup>& pg,
                        int numSendRecvThreads,
                        std::chrono::milliseconds rpcTimeout) {
-<<<<<<< HEAD
-        return std::shared_ptr<ProcessGroupAgent>(new ProcessGroupAgent(
-            store,
-            std::move(workerName),
-            pg,
-            numSendRecvThreads,
-            rpcTimeout,
-            std::make_unique<RequestCallbackImpl>()),
-          destroy_without_gil<ProcessGroupAgent>);
-=======
         return std::shared_ptr<ProcessGroupAgent>(
             new ProcessGroupAgent(
                 store,
@@ -598,7 +578,6 @@
                 rpcTimeout,
                 std::make_unique<RequestCallbackImpl>()),
             impl::destroy_without_gil<ProcessGroupAgent>);
->>>>>>> 3e7905d8
       }))
       .def(
           "get_worker_info",
@@ -685,17 +664,6 @@
                       int worldSize,
                       c10::intrusive_ptr<::c10d::ProcessGroup> processGroup,
                       TensorPipeRpcBackendOptions opts) {
-<<<<<<< HEAD
-            return std::shared_ptr<TensorPipeAgent>(new TensorPipeAgent(
-                store,
-                std::move(selfName),
-                selfId,
-                worldSize,
-                std::move(processGroup),
-                std::move(opts),
-                std::make_unique<RequestCallbackImpl>()),
-              destroy_without_gil<TensorPipeAgent>);
-=======
             return std::shared_ptr<TensorPipeAgent>(
                 new TensorPipeAgent(
                     store,
@@ -706,7 +674,6 @@
                     std::move(opts),
                     std::make_unique<RequestCallbackImpl>()),
                 impl::destroy_without_gil<TensorPipeAgent>);
->>>>>>> 3e7905d8
           }),
           py::arg("store"),
           py::arg("name"),
