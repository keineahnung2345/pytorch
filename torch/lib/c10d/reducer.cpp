--- conflicted
+++ resolved
@@ -463,15 +463,8 @@
 
   // prepare to set unused_parameters_, if it is static graph,
   // unused_parameters_ will not change after 1st iteration.
-<<<<<<< HEAD
-  if (static_graph_ && num_iterations_ == 1) {
-    unused_parameters_.clear();
-    per_iteration_param_outputs_unused_.clear();
-  }
-=======
   unused_parameters_.clear();
->>>>>>> a5e994a2
-
+  per_iteration_param_outputs_unused_.clear();
   // copy all gradients to buckets
   for (size_t replica_index = 0; replica_index < replicas_.size();
        replica_index++) {
