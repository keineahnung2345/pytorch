--- conflicted
+++ resolved
@@ -31,11 +31,7 @@
 
 Tensor scalar_tensor_static(const Scalar& s, c10::optional<ScalarType> dtype_opt, c10::optional<Device> device_opt) {
   at::tracer::impl::NoTracerDispatchMode tracer_guard;
-<<<<<<< HEAD
-  at::AutoDispatchBelowInplaceOrView guard;
-=======
   at::AutoDispatchBelowAutograd mode;
->>>>>>> 0cc42809
   auto result = at::detail::empty_cpu({}, dtype_opt, c10::nullopt, device_opt, c10::nullopt, c10::nullopt);
   scalar_fill(result, s);
   return result;
