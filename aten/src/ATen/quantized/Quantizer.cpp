#include <ATen/ATen.h>
#include <ATen/core/Tensor.h>
#include <ATen/detail/CUDAHooksInterface.h>
#include <ATen/Dispatch.h>
#include <ATen/native/quantized/affine_quantizer.h>
#include <ATen/native/TensorFactories.h>
#include <ATen/NativeFunctions.h>
#include <ATen/Parallel.h>
#include <ATen/quantized/QTensorImpl.h>
#include <ATen/quantized/Quantizer.h>
#include <c10/core/CPUAllocator.h>
#include <c10/util/accumulate.h>

#include <cmath>
#include <typeinfo>

namespace at {

namespace {

  void checkPerChannelParamDims(const Tensor& scales, const Tensor& zero_points) {
    TORCH_CHECK(scales.dim() == 1, "scale tensor must have dimension 1");
    TORCH_CHECK(
        zero_points.dim() == 1, "zero_points tensor must have dimension 1");
    TORCH_CHECK(
        scales.numel() == zero_points.numel(),
        "number of elements in scales and zero_points must match");
  }
} // anonymous namespace

// Note: this is not a native function as Quantizer is not exposed to python yet
QuantizerPtr Tensor::quantizer() const {
  // This is a terrible hack to emulate what VariableType is doing
<<<<<<< HEAD
  at::AutoDispatchBelowInplaceOrView guard;
=======
  at::AutoDispatchBelowAutograd mode;
>>>>>>> 0cc42809
  return get_qtensorimpl(*this)->quantizer();
}

QuantizerPtr make_per_tensor_affine_quantizer(
    double scale,
    int64_t zero_point,
    ScalarType scalar_type) {
  return c10::make_intrusive<PerTensorAffineQuantizer>(scalar_type,
      scale, zero_point);
}

QuantizerPtr make_per_channel_affine_quantizer(
    const Tensor& scales,
    const Tensor& zero_points,
    int64_t axis,
    ScalarType scalar_type) {
  checkPerChannelParamDims(scales, zero_points);
  TORCH_CHECK(
      isFloatingType(scales.scalar_type()),
      "scale tensor must be floating point");

  if (isFloatingType(zero_points.scalar_type())) {
    Tensor scales_float = scales.to(kFloat).contiguous();
    Tensor zero_points_float = zero_points.to(kFloat).contiguous();
    return c10::make_intrusive<PerChannelAffineFloatQParamsQuantizer>(scalar_type,
                                                                      scales_float,
                                                                      zero_points_float,
                                                                      axis);
  }
  else {
    Tensor scales_double = scales.to(kDouble).contiguous();
    Tensor zero_points_int64 = zero_points.to(kLong).contiguous();
    return c10::make_intrusive<PerChannelAffineQuantizer>(scalar_type,
                                                          scales_double,
                                                          zero_points_int64,
                                                          axis);
  }
}

QTensorImpl* get_qtensorimpl(const Tensor& self) {
  TORCH_CHECK(
      !self.requires_grad(),
      "quantized tensors do not support autograd");
  TORCH_INTERNAL_ASSERT(self.is_quantized(), "get_qtensorimpl: not a quantized tensor");
  return static_cast<QTensorImpl*>(self.unsafeGetTensorImpl());
}

int64_t get_sub_byte_tensor_size(int64_t size_bytes, at::ScalarType t) {
  int64_t new_size_bytes;
  switch(t) {
    case at::ScalarType::QUInt4x2:
      new_size_bytes = std::ceil(size_bytes * 0.5);
      break;
    default:
      new_size_bytes = size_bytes;
  }
  return new_size_bytes;
}

inline Tensor new_qtensor(
    IntArrayRef sizes,
    const TensorOptions& options,
    QuantizerPtr quantizer) {
  auto memory_format = options.memory_format_opt().value_or(MemoryFormat::Contiguous);
  at::Allocator* allocator = options.device().is_cuda()
    ? at::detail::getCUDAHooks().getCUDADeviceAllocator()
    : at::getCPUAllocator();

#ifdef USE_PYTORCH_QNNPACK
  if (at::globalContext().qEngine() == at::QEngine::QNNPACK) {
    allocator = c10::GetDefaultMobileCPUAllocator();
  }
#endif

  at::DispatchKey tensorDispatchKey = options.computeDispatchKey();
  native::check_size_nonnegative(sizes);
  int64_t nelements = c10::multiply_integers(sizes);
  auto dtype = options.dtype();
  TORCH_CHECK(
      isQIntType(typeMetaToScalarType(dtype)),
      "ScalarType is not supported in new_qtensor.");
  auto scalar_type = typeMetaToScalarType(dtype);
  int64_t size_bytes = get_sub_byte_tensor_size(nelements * dtype.itemsize(), scalar_type);

  auto storage = c10::make_intrusive<StorageImpl>(
      StorageImpl::use_byte_size_t(),
      size_bytes,
      allocator->allocate(size_bytes),
      allocator,
      /*resizable=*/true);
  auto tensor = detail::make_tensor<QTensorImpl>(
      storage, at::DispatchKeySet(tensorDispatchKey), dtype, quantizer);
  get_qtensorimpl(tensor)->set_sizes_contiguous(sizes);
  get_qtensorimpl(tensor)->empty_tensor_restride(memory_format);
  return tensor;
}

Tensor PerTensorAffineQuantizer::quantize(Tensor rtensor) {
  TORCH_CHECK(
      rtensor.scalar_type() == kFloat, "quantize only works on Float Tensor.");
  // Here we need a std::intrusive_ptr<Quantizer>.. but actually "this" is the
  // quantizer that can be reused, so I'm using intrusive_from_this here
  Tensor qtensor = new_qtensor(
      rtensor.sizes(),
      rtensor.options()
          .dtype(scalar_type_)
          .memory_format(rtensor.suggest_memory_format()),
      intrusive_from_this());

  rtensor = rtensor.contiguous(rtensor.suggest_memory_format());
  native::quantize_tensor_per_tensor_affine(
      rtensor, qtensor, scale_, zero_point_);
  return qtensor;
}

Tensor PerTensorAffineQuantizer::dequantize(Tensor qtensor) {
  Tensor rtensor = at::empty(
      qtensor.sizes(),
      qtensor.options()
          .dtype(at::kFloat)
          .memory_format(qtensor.suggest_memory_format()));
  qtensor = qtensor.contiguous(qtensor.suggest_memory_format());
  native::dequantize_tensor_per_tensor_affine(
      qtensor, rtensor, scale_, zero_point_);
  return rtensor;
}

Tensor PerChannelAffineQuantizer::quantize(Tensor rtensor) {
  // Here we need a std::intrusive_ptr<Quantizer>.. but actually "this" is the
  // quantizer that can be reused, so I'm using intrusive_from_this here
  Tensor qtensor = new_qtensor(
      rtensor.sizes(),
      rtensor.options()
          .dtype(scalar_type_)
          .memory_format(rtensor.suggest_memory_format()),
      intrusive_from_this());
  rtensor = rtensor.contiguous(rtensor.suggest_memory_format());
  native::quantize_tensor_per_channel_affine(
      rtensor, qtensor, scales_, zero_points_, axis_);
  return qtensor;
}

Tensor PerChannelAffineQuantizer::dequantize(Tensor qtensor) {
  Tensor rtensor = at::empty(
      qtensor.sizes(),
      qtensor.options()
          .dtype(at::kFloat)
          .memory_format(qtensor.suggest_memory_format()));
  qtensor = qtensor.contiguous(qtensor.suggest_memory_format());
  native::dequantize_tensor_per_channel_affine(
      qtensor, rtensor, scales_, zero_points_, axis_);
  return rtensor;
}

Tensor PerChannelAffineFloatQParamsQuantizer::quantize(Tensor rtensor) {
 TORCH_CHECK(
      rtensor.scalar_type() == kFloat, "quantize only works on Float Tensor.");
 Tensor qtensor = new_qtensor(
      rtensor.sizes(),
      rtensor.options().dtype(scalar_type_),
      intrusive_from_this());
 rtensor = rtensor.contiguous();
 native::quantize_tensor_per_channel_float_qparams(
   rtensor, qtensor, scales_, zero_points_, axis_);
  return qtensor;
}

Tensor PerChannelAffineFloatQParamsQuantizer::dequantize(Tensor qtensor) {
  Tensor rtensor = at::empty(qtensor.sizes(), qtensor.options().dtype(at::kFloat));
  qtensor = qtensor.contiguous();
  native::dequantize_tensor_per_channel_float_qparams(
    qtensor, rtensor, scales_, zero_points_, axis_);
  return rtensor;
}

Quantizer::~Quantizer() {}

C10_EXPORT void set_quantizer_(const Tensor& self, ConstQuantizerPtr quantizer) {
  get_qtensorimpl(self)->set_quantizer_(quantizer);
}

} // namespace at<|MERGE_RESOLUTION|>--- conflicted
+++ resolved
@@ -31,11 +31,7 @@
 // Note: this is not a native function as Quantizer is not exposed to python yet
 QuantizerPtr Tensor::quantizer() const {
   // This is a terrible hack to emulate what VariableType is doing
-<<<<<<< HEAD
-  at::AutoDispatchBelowInplaceOrView guard;
-=======
   at::AutoDispatchBelowAutograd mode;
->>>>>>> 0cc42809
   return get_qtensorimpl(*this)->quantizer();
 }
 
