#include <ATen/native/vulkan/ops/Convolution.h>
#include <ATen/native/ConvUtils.h>
#include <ATen/native/utils/ParamUtils.h>
#include <ATen/native/vulkan/ops/Persistent.h>
#include <ATen/native/vulkan/api/Utils.h>

namespace at {
namespace native {
namespace vulkan {
namespace ops {
namespace {

using namespace api::utils;

struct Experimentation final {
  static constexpr bool kUseConv2dOldApi = false;
  static constexpr bool kUseWinogradConvs = false;
};

inline bool is_depthwise(
    const IntArrayRef filter,
    const int64_t groups) {
  return (filter[Layout::Filter::output] == groups) &&
         // Only K == 1 supported.
         (filter[Layout::Filter::input] == 1);
}

inline bool is_pointwise(const IntArrayRef filter) {
  return (1 == filter[Layout::Filter::height]) &&
         (1 == filter[Layout::Filter::width]);
}


bool all_lessthan(const IntArrayRef arr, const int t) {
  bool retval = true;
  for (size_t i = 0; i < arr.size(); i++) {
    retval = retval && (arr[i] < t);
  }
  return retval;
}

inline bool is_winograd_n_3(
    const IntArrayRef filter,
    const IntArrayRef stride,
    const IntArrayRef dilation) {
  return (3 == filter[Layout::Filter::height]) &&
         (3 == filter[Layout::Filter::width]) &&
         all_lessthan(stride, 2) &&
         all_lessthan(dilation, 2);
}

Conv2dMethod determine_method(
    const IntArrayRef filter,
    const IntArrayRef stride,
    const IntArrayRef padding,
    const IntArrayRef dilation,
    const int64_t groups) {
  if (is_depthwise(filter, groups))
    return Conv2dDepthwise;
  if (Experimentation::kUseConv2dOldApi)
    return Conv2dOld;
  if (is_pointwise(filter))
    return Conv2dPointwise;
  if (Experimentation::kUseWinogradConvs && is_winograd_n_3(filter, stride, dilation))
    return Conv2dWinograd_2_3;
  return Conv2dSlidingWindow;
}

vTensor pack_weights_dw(
    api::Context* const context,
    api::Command::Buffer& command_buffer,
    api::Resource::Pool& pool,
    const Tensor& weight) {
  /* Source */
  const IntArrayRef src_filter = weight.sizes();
  const float* const src_weight_ptr = weight.data_ptr<float>();

  const int64_t src_kw_sz = src_filter[Layout::Filter::width];
  const int64_t src_kh_sz = src_filter[Layout::Filter::height];
  const int64_t src_kernel_sz = src_kw_sz * src_kh_sz;
  const int64_t src_block_sz = src_kernel_sz * src_filter[Layout::Filter::input];
  const int64_t num_stacks = div_up(src_filter[Layout::Filter::output], INT64_C(4));

  /* Destination */
  const int64_t dst_kw_sz = src_kernel_sz;
  const int64_t dst_kh_sz = num_stacks;
  const int64_t dst_kernel_sz = dst_kw_sz * dst_kh_sz;

  vTensor v_weight{
      context,
      &pool,
      {
          4,
          dst_kh_sz,
          dst_kw_sz,
      },
      weight.options(),
  };

  using Future = vTensor::Future<float, vTensor::Access::Write>;
  Future v_weight_future = v_weight.host<float, vTensor::Access::Write>(command_buffer);
  Future::Payload v_weight_payload = v_weight_future.wait();

  float* const dst_weight_ptr = v_weight_payload.get();
  memset(dst_weight_ptr, 0, v_weight.nbytes());

  for (int64_t src_oc = 0; src_oc < src_filter[Layout::Filter::output]; ++src_oc) {
    /* Source */
    const float* const src_weight_oc_ptr = src_weight_ptr + src_oc * src_block_sz;

    /* Destination */
    const int64_t dst_oh = src_oc / 4;
    const int64_t dst_c = src_oc % 4;

    float* const dst_weight_c_ptr = dst_weight_ptr +
                                    dst_c * dst_kernel_sz +
                                    dst_oh * dst_kw_sz;

    for (int64_t src_ih = 0; src_ih < src_filter[Layout::Filter::height]; ++src_ih) {
      memcpy(
          dst_weight_c_ptr + src_ih * src_kw_sz,
          src_weight_oc_ptr + src_ih * src_kw_sz,
          sizeof(float) * src_kw_sz);
    }
  }

  return v_weight;
}

vTensor pack_weights_2d(
    api::Context* const context,
    api::Command::Buffer& command_buffer,
    api::Resource::Pool& pool,
    const Tensor& weight) {
  /* Source */
  const IntArrayRef src_filter = weight.sizes();
  const float* const src_weight_ptr = weight.data_ptr<float>();

  const int64_t src_kw_sz = src_filter[Layout::Filter::width];
  const int64_t src_kh_sz = src_filter[Layout::Filter::height];
  const int64_t src_kernel_sz = src_kw_sz * src_kh_sz;
  const int64_t src_block_sz = src_kernel_sz * src_filter[Layout::Filter::input];

  const int64_t num_stacks = div_up(src_filter[Layout::Filter::output], INT64_C(4));
  const int64_t stack_depth = api::utils::align_up(src_filter[Layout::Filter::input], INT64_C(4));

  /* Destination */
  const int64_t dst_kw_sz = src_kw_sz * stack_depth;
  const int64_t dst_kh_sz = src_kh_sz * num_stacks;
  const int64_t dst_kernel_sz = dst_kw_sz * dst_kh_sz;

  vTensor v_weight{
      context,
      &pool,
      {
          4,
          dst_kh_sz,
          dst_kw_sz,
      },
      weight.options(),
  };

  using Future = vTensor::Future<float, vTensor::Access::Write>;
  Future v_weight_future = v_weight.host<float, vTensor::Access::Write>(command_buffer);
  Future::Payload v_weight_payload = v_weight_future.wait();

  float* const dst_weight_ptr = v_weight_payload.get();
  memset(dst_weight_ptr, 0, v_weight.nbytes());

  for (int64_t src_oc = 0; src_oc < src_filter[Layout::Filter::output]; ++src_oc) {
    /* Source */
    const float* const src_weight_oc_ptr = src_weight_ptr + src_oc * src_block_sz;

    /* Destination */
    const int64_t dst_oh = src_oc / 4;
    const int64_t dst_c = src_oc % 4;

    float* const dst_weight_c_ptr = dst_weight_ptr + dst_c * dst_kernel_sz;

    for (int64_t src_ic = 0; src_ic < src_filter[Layout::Filter::input]; ++src_ic) {
      const int64_t dst_ic4 = src_ic / 4;

      for (int64_t src_ih = 0; src_ih < src_kh_sz; ++src_ih) {
        for (int64_t src_iw = 0; src_iw < src_kw_sz; ++src_iw) {
          memcpy(
              dst_weight_c_ptr + (dst_oh * src_kh_sz + src_ih) * dst_kw_sz +
                dst_ic4 * src_kw_sz * 4 + src_iw * 4 + src_ic % 4,
              src_weight_oc_ptr + src_ic * src_kernel_sz + src_ih * src_kw_sz + src_iw,
              sizeof(float));
        }
      }
    }
  }

  return v_weight;
}

vTensor pack_weights_2d_old(
    api::Context* const context,
    api::Command::Buffer& command_buffer,
    api::Resource::Pool& pool,
    const Tensor& weight) {
  const IntArrayRef src_filter = weight.sizes();
  const float* const src_weight_ptr = weight.data_ptr<float>();

  const uint32_t OC = src_filter[Layout::Filter::output];
  const uint32_t OC_4 = at::native::vulkan::api::utils::div_up(OC, 4u);
  const uint32_t C = src_filter[Layout::Filter::input];
  const uint32_t C_4 = at::native::vulkan::api::utils::div_up(C, 4u);
  const uint32_t KH = src_filter[Layout::Filter::height];
  const uint32_t KW = src_filter[Layout::Filter::width];

  vTensor v_weight{
    context,
    &pool,
    {
      1,
      4 * KH * KW,
      OC_4,
      4 * C_4
    },
    weight.options(),
  };

  using Future = vTensor::Future<float, vTensor::Access::Write>;
  Future v_weight_future = v_weight.host<float, vTensor::Access::Write>(command_buffer);
  Future::Payload v_weight_payload = v_weight_future.wait();

  float* const dst_weight_ptr = v_weight_payload.get();
  memset(dst_weight_ptr, 0, v_weight.nbytes());

  const float* const src = src_weight_ptr;
  float* const dst = dst_weight_ptr;

  {
    uint32_t ridx = 0;
    const uint32_t oc_4SizeNumel = KW * KH * C_4 * 16;
    for (uint32_t oc = 0; oc < OC; ++oc) {
      int oc_4 = oc / 4;
      int oc_4_i = oc % 4;
      float* dst_oc = dst + oc_4 * oc_4SizeNumel;
      for (uint32_t ic = 0; ic < C; ++ic) {
        int ic_4 = ic / 4;
        int ic_4_i = ic % 4;
        float* dst_ic = dst_oc + ic_4 * KW * KH * 16;
        for (uint32_t ky = 0; ky < KH; ++ky) {
          float* dst_ky = dst_ic + ky * KW * 16;
          for (uint32_t kx = 0; kx < KW; ++kx) {
            float* dst_kx = dst_ky + kx * 16;
            dst_kx[4 * ic_4_i + oc_4_i] = src[ridx++];
          }
        }
      }
    }

    // shader KO4C4HW_to_image
    struct Image3D {
      float* data_;
      uint32_t dim0_, dim1_, dim2_;

      Image3D(uint32_t dim0, uint32_t dim1, uint32_t dim2) {
        dim0_ = dim0;
        dim1_ = dim1;
        dim2_ = dim2;
        data_ = new float[dim0 * dim1 * dim2 * 4];  // TODO: memory leak
        memset(data_, 0.f, dim0 * dim1 * dim2 * 4 * sizeof(float));
      }

      inline uint32_t idx(uint32_t i0, uint32_t i1, uint32_t i2, uint32_t i3) {
        return i3 + i2 * 4 + i1 * 4 * dim2_ + i0 * 4 * dim2_ * dim1_;
      }

      void set(uint32_t i0, uint32_t i1, uint32_t i2, uint32_t i3, float value) {
        data_[idx(i0, i1, i2, i3)] = value;
      }

      float get(uint32_t i0, uint32_t i1, uint32_t i2, uint32_t i3) {
        return data_[idx(i0, i1, i2, i3)];
      }
    } image{4 * C_4, OC_4, KH * KW};

    for (uint32_t sx = 0; sx < C_4; ++sx) {
      for (uint32_t sy = 0; sy < OC_4; ++sy) {
        for (uint32_t sz = 0; sz < (KH * KW); ++sz) {
          for (uint32_t vi = 0; vi < 4; ++vi) {
            int bufferVIdx = 4 * sx * KH * KW + 4 * sy * C_4 * KH * KW + 4 * sz;
            image.set(4 * sx + 0, sy, sz, vi, dst[4 * (bufferVIdx + 0) + vi]);
            image.set(4 * sx + 1, sy, sz, vi, dst[4 * (bufferVIdx + 1) + vi]);
            image.set(4 * sx + 2, sy, sz, vi, dst[4 * (bufferVIdx + 2) + vi]);
            image.set(4 * sx + 3, sy, sz, vi, dst[4 * (bufferVIdx + 3) + vi]);
          }
        }
      }
    }

    // inverse function of nchw_to_image
    const uint32_t W = 4 * C_4;
    const uint32_t H = OC_4;
    const uint32_t D = KH * KW;
    for (uint32_t sx = 0; sx < W; ++sx) {
      for (uint32_t sy = 0; sy < H; ++sy) {
        for (uint32_t sz = 0; sz < D; ++sz) {
          for (uint32_t szvi = 0; szvi < 4; ++szvi) {
            dst_weight_ptr[W * sy + sx + (4 * sz + szvi) * W * H] = image.get(sx, sy, sz, szvi);
          }
        }
      }
    }
  }

  return v_weight;
}

vTensor pack_weights_2d_winograd_2_3(
    api::Context* const context,
    api::Command::Buffer& command_buffer,
    api::Resource::Pool& pool,
    const Tensor& weight) {
  /* Source */
  const IntArrayRef src_filter = weight.sizes();

  TORCH_CHECK(
      src_filter[Layout::Filter::width] == 3 && src_filter[Layout::Filter::height] == 3,
      "Kernel size must be 3x3 for Winograd(2x2, 3x3)!");
  const int64_t src_ic_sz = src_filter[Layout::Filter::input];
  const int64_t src_oc_sz = src_filter[Layout::Filter::output];

  /* Destination */
  const int64_t dst_ow_sz = div_up(src_ic_sz, INT64_C(4));
  const int64_t dst_oh_sz = div_up(src_oc_sz, INT64_C(4));
  const int64_t dst_kw_sz = 16*dst_ow_sz;
  const int64_t dst_kh_sz = 4*dst_oh_sz;
  const int64_t dst_block_sz = dst_kw_sz * dst_kh_sz;

  vTensor v_weight{
      context,
      &pool,
      {
        4,
        4*dst_oh_sz,
        16*dst_ow_sz,
      },
      weight.options(),
  };

  using Future = vTensor::Future<float, vTensor::Access::Write>;
  Future v_weight_future = v_weight.host<float, vTensor::Access::Write>(command_buffer);
  Future::Payload v_weight_payload = v_weight_future.wait();

  float* const dst_weight_ptr = v_weight_payload.get();
  memset(dst_weight_ptr, 0, v_weight.nbytes());

  for (int64_t src_oc = 0; src_oc < src_oc_sz; ++src_oc) {
    const int64_t dst_oh = src_oc / 4;
    const int64_t dst_iw = src_oc % 4;

    for (int64_t src_ic = 0; src_ic < src_ic_sz; ++src_ic) {
      const int64_t dst_ow = src_ic / 4;
      const int64_t dst_c = src_ic % 4;

      //const float* const src_k_ptr = src_weight_ptr + src_oc * src_block_sz + src_ic * 9;
      float* const dst_k = dst_weight_ptr + dst_c * dst_block_sz;

      const float s00 = weight[src_oc][src_ic][0][0].item<float>();
      const float s01 = weight[src_oc][src_ic][0][1].item<float>();
      const float s02 = weight[src_oc][src_ic][0][2].item<float>();
      const float s10 = weight[src_oc][src_ic][1][0].item<float>();
      const float s11 = weight[src_oc][src_ic][1][1].item<float>();
      const float s12 = weight[src_oc][src_ic][1][2].item<float>();
      const float s20 = weight[src_oc][src_ic][2][0].item<float>();
      const float s21 = weight[src_oc][src_ic][2][1].item<float>();
      const float s22 = weight[src_oc][src_ic][2][2].item<float>();

      const float m00 = s00;
      const float m01 = s01;
      const float m02 = s02;
      const float m10 = (s00 + s10 + s20)/2.f;
      const float m11 = (s01 + s11 + s21)/2.f;
      const float m12 = (s02 + s12 + s22)/2.f;
      const float m20 = (s00 - s10 + s20)/2.f;
      const float m21 = (s01 - s11 + s21)/2.f;
      const float m22 = (s02 - s12 + s22)/2.f;
      const float m30 = s20;
      const float m31 = s21;
      const float m32 = s22;

      dst_k[(4*dst_oh + 0)*dst_kw_sz +  0*dst_ow_sz + 4*dst_ow + dst_iw] = m00;
      dst_k[(4*dst_oh + 0)*dst_kw_sz +  4*dst_ow_sz + 4*dst_ow + dst_iw] = (m00 + m01 + m02)/2.f;
      dst_k[(4*dst_oh + 0)*dst_kw_sz +  8*dst_ow_sz + 4*dst_ow + dst_iw] = (m00 - m01 + m02)/2.f;
      dst_k[(4*dst_oh + 0)*dst_kw_sz + 12*dst_ow_sz + 4*dst_ow + dst_iw] = m02;
      dst_k[(4*dst_oh + 1)*dst_kw_sz +  0*dst_ow_sz + 4*dst_ow + dst_iw] = m10;
      dst_k[(4*dst_oh + 1)*dst_kw_sz +  4*dst_ow_sz + 4*dst_ow + dst_iw] = (m10 + m11 + m12)/2.f;
      dst_k[(4*dst_oh + 1)*dst_kw_sz +  8*dst_ow_sz + 4*dst_ow + dst_iw] = (m10 - m11 + m12)/2.f;
      dst_k[(4*dst_oh + 1)*dst_kw_sz + 12*dst_ow_sz + 4*dst_ow + dst_iw] = m12;
      dst_k[(4*dst_oh + 2)*dst_kw_sz +  0*dst_ow_sz + 4*dst_ow + dst_iw] = m20;
      dst_k[(4*dst_oh + 2)*dst_kw_sz +  4*dst_ow_sz + 4*dst_ow + dst_iw] = (m20 + m21 + m22)/2.f;
      dst_k[(4*dst_oh + 2)*dst_kw_sz +  8*dst_ow_sz + 4*dst_ow + dst_iw] = (m20 - m21 + m22)/2.f;
      dst_k[(4*dst_oh + 2)*dst_kw_sz + 12*dst_ow_sz + 4*dst_ow + dst_iw] = m22;
      dst_k[(4*dst_oh + 3)*dst_kw_sz +  0*dst_ow_sz + 4*dst_ow + dst_iw] = m30;
      dst_k[(4*dst_oh + 3)*dst_kw_sz +  4*dst_ow_sz + 4*dst_ow + dst_iw] = (m30 + m31 + m32)/2.f;
      dst_k[(4*dst_oh + 3)*dst_kw_sz +  8*dst_ow_sz + 4*dst_ow + dst_iw] = (m30 - m31 + m32)/2.f;
      dst_k[(4*dst_oh + 3)*dst_kw_sz + 12*dst_ow_sz + 4*dst_ow + dst_iw] = m32;
    }
  }

  return v_weight;
}

vTensor pack_weights(
    api::Resource::Pool& pool,
    const Tensor& weight_arg,
    const Conv2dMethod conv_method) {
  if (weight_arg.is_vulkan()) {
    return convert(weight_arg);
  }

  api::Context* const context = api::context();
  api::Command::Buffer& command_buffer = context->command().pool.stream();

  const Tensor weight = weight_arg.contiguous();

  if (conv_method == Conv2dDepthwise) {
    return pack_weights_dw(
        context,
        command_buffer,
        pool,
        weight);
  }

  if (conv_method == Conv2dOld) {
    return pack_weights_2d_old(
        context,
        command_buffer,
        pool,
        weight);
  }

  if (conv_method == Conv2dWinograd_2_3) {
    return pack_weights_2d_winograd_2_3(
        context,
        command_buffer,
        pool,
        weight);
  }

  return pack_weights_2d(
      context,
      command_buffer,
      pool,
      weight);
}

vTensor pack_biases(
    api::Resource::Pool& pool,
    const c10::optional<Tensor>& bias,
    const Tensor& weight) {
  if (bias && bias->is_vulkan()) {
    return convert(*bias);
  }

  api::Context* const context = api::context();
  api::Command::Buffer& command_buffer = context->command().pool.stream();

  vTensor v_bias{
    context,
    &pool,
    {
      // 1D
      weight.size(Layout::Filter::output),
    },
    weight.options(),
  };

  {
      using Future = vTensor::Future<void, vTensor::Access::Write>;
      Future v_bias_future = v_bias.host<void, vTensor::Access::Write>(command_buffer);
      Future::Payload v_bias_payload = v_bias_future.wait();

      if (bias) {
        memcpy(
            v_bias_payload.get(),
            bias->contiguous().data_ptr<float>(),
            std::min(bias->nbytes(), v_bias.nbytes()));
      }
      else {
        memset(
            v_bias_payload.get(),
            // 2's complement integers and IEEE-754 floating point numbers both
            // have identical bit representations for 0, so can use memset which
            // only accepts uint8_t parameter.
            0,
            v_bias.nbytes());
      }
    }

  return v_bias;
}

std::array<int64_t, 4> pack_filter(
    const Tensor& weight,
    const IntArrayRef dilation) {
  const IntArrayRef filter = weight.sizes();

  const auto effective = [](const int64_t k, const int64_t d) {
    return k + (k - 1) * (d - 1);
  };

  return {
    align_up(filter[Layout::Filter::output], INT64_C(4)),
    align_up(filter[Layout::Filter::input], INT64_C(4)),
    effective(
        filter[Layout::Filter::height],
        dilation[Layout::Parameter::height]),
    effective(
        filter[Layout::Filter::width],
        dilation[Layout::Parameter::width]),
  };
}

std::array<int64_t, 2> pack_params(const std::vector<int64_t>& vector) {
  TORCH_INTERNAL_ASSERT(2u == vector.size(), "Invalid usage!");

  return {
    vector[0],
    vector[1],
  };
}

bool available(
    const Tensor& weight,
    const c10::optional<Tensor>& bias,
    const IntArrayRef stride,
    const IntArrayRef padding,
    const IntArrayRef dilation,
    const bool transposed,
    const IntArrayRef /* output_padding */,
    const int64_t groups,
    const c10::optional<Scalar>& output_min,
    const c10::optional<Scalar>& output_max) {
  return api::available() &&
         // Weight
         (4 == weight.ndimension()) &&
         (weight.size(Layout::Filter::height) > 0) &&
         (weight.size(Layout::Filter::width) > 0) &&
         ((weight.device().is_cpu()) ||
          (c10::DeviceType::Vulkan == weight.device().type())) &&
         (kFloat == weight.scalar_type()) &&
         // Bias
         ((bias && bias->defined()) ? ((1 == bias->ndimension()) &&
                                       ((bias->device().is_cpu()) ||
                                        (c10::DeviceType::Vulkan == bias->device().type())) &&
                                       (kFloat == bias->scalar_type()) &&
                                       (transposed ? false /* to be addded in the future */
                                                   : (weight.size(Layout::Filter::output) ==
                                                          bias->size(Layout::Filter::output))))
                                    : true) &&
         // Stride
         (stride[Layout::Parameter::height] > 0) &&
         (stride[Layout::Parameter::width] > 0) &&
         // Padding
         (padding[Layout::Parameter::height] >= 0) &&
         (padding[Layout::Parameter::width] >= 0) &&
         // Dilation
         (dilation[Layout::Parameter::height] > 0) &&
         (dilation[Layout::Parameter::width] > 0) &&
         // Groups
         (groups > 0) &&
         // Input
         (weight.size(Layout::Filter::input) > 0) &&
         // Output
         (weight.size(Layout::Filter::output) > 0) &&
         // Output - Groups
         ((weight.size(Layout::Filter::output) % groups) == 0) &&
         // Output Min / Max
         (!output_min || output_min->isFloatingPoint()) &&
         (!output_max || output_max->isFloatingPoint()) &&
         true;
}

bool usable(const Tensor& input) {
         // Input
  return (4 == input.ndimension()) &&
         (c10::DeviceType::Vulkan == input.device().type()) &&
         (kFloat == input.scalar_type()) &&
         (input.size(Layout::Activation4D::batch) >= 0) &&
         (input.size(Layout::Activation4D::channels) > 0) &&
         (input.size(Layout::Activation4D::height) > 0) &&
         (input.size(Layout::Activation4D::width) > 0) &&
         !input.requires_grad() &&
         true;
}

void conv2d_dw(
    api::Context* const context,
    vTensor& v_output,
    const vTensor& v_input,
    const vTensor& v_weight,
    const vTensor& v_bias,
    const IntArrayRef filter,
    const IntArrayRef src_filter,
    const IntArrayRef stride,
    const IntArrayRef padding,
    const IntArrayRef dilation,
    const float output_min,
    const float output_max) {
  bool valid = C10_LIKELY(v_output.has_image() && v_input.has_image() && v_weight.has_image());
  TORCH_CHECK(valid, "Not Implemented!")

  api::Command::Pool& command_pool = context->command().pool;
  api::Command::Buffer& command_buffer = command_pool.stream();
  {
    const struct Block final {
      uvec3 extents;
      int32_t src_filter_width;
      ivec4 kernel;
      ivec2 stride;
      ivec2 padding;
      ivec2 dilate;
      vec2 clamp;
    } block {
      v_output.extents(),
      safe_downcast<int32_t>(src_filter[Layout::Filter::width]),
      {
        safe_downcast<int32_t>(filter[Layout::Filter::width]),
        safe_downcast<int32_t>(filter[Layout::Filter::height]),
        safe_downcast<int32_t>(v_input.sizes()[Layout::Activation4D::width]),
        safe_downcast<int32_t>(v_input.sizes()[Layout::Activation4D::height]),
      },
      {
        safe_downcast<int32_t>(stride[Layout::Parameter::width]),
        safe_downcast<int32_t>(stride[Layout::Parameter::height]),
      },
      {
        safe_downcast<int32_t>(padding[Layout::Parameter::width]),
        safe_downcast<int32_t>(padding[Layout::Parameter::height]),
      },
      {
        safe_downcast<int32_t>(dilation[Layout::Parameter::width]),
        safe_downcast<int32_t>(dilation[Layout::Parameter::height]),
      },
      {
        output_min,
        output_max,
      },
    };

    context->dispatch(
        command_buffer,
        {
          VK_DESCRIPTOR_TYPE_STORAGE_IMAGE,
          VK_DESCRIPTOR_TYPE_COMBINED_IMAGE_SAMPLER,
          VK_DESCRIPTOR_TYPE_COMBINED_IMAGE_SAMPLER,
          VK_DESCRIPTOR_TYPE_STORAGE_BUFFER,
          VK_DESCRIPTOR_TYPE_UNIFORM_BUFFER,
        },
        VK_KERNEL(conv2d_dw),
        v_output.extents(),
<<<<<<< HEAD
=======
        context->gpu().adapter->local_work_group_size(),
>>>>>>> 2e7bd96f
        // Write-only access bypasses synchronization but inserts appropriate
        // barriers if necessary.
        v_output.image(
            command_buffer,
            vTensor::Stage::Compute,
            vTensor::Access::Write),
        // Read-only access is implied on const tensors and triggers an async
        // synchronization if necessary.
        v_input.image(
            command_buffer,
            vTensor::Stage::Compute),
        // Read-only access is implied on const tensors and triggers an async
        // synchronization if necessary.
        v_weight.image(
            command_buffer,
            vTensor::Stage::Compute),
        // Read-only access is implied on const tensors and triggers an async
        // synchronization if necessary.
        v_bias.buffer(
            command_buffer,
            vTensor::Stage::Compute),
        // Object lifetime is managed by the resource pool.
        // It is OK not to keep track of the handle.
        context->resource().pool.uniform(block).object);
  }
  command_pool.submit(context->gpu().queue, command_buffer);
}

void conv2d_pw(
    api::Context* const context,
    vTensor& v_output,
    const vTensor& v_input,
    const vTensor& v_weight,
    const vTensor& v_bias,
    const IntArrayRef filter,
    const IntArrayRef src_filter,
    const IntArrayRef stride,
    const IntArrayRef padding,
    const IntArrayRef dilation,
    const float output_min,
    const float output_max) {
  bool valid = C10_LIKELY(v_output.has_image() && v_input.has_image() && v_weight.has_image());
  TORCH_CHECK(valid, "Not Implemented!")

  api::Command::Pool& command_pool = context->command().pool;
  api::Command::Buffer& command_buffer = command_pool.stream();
  {
    const struct Block final {
      uvec3 extents;
      int32_t ic;
      ivec2 stride;
      ivec2 padding;
      vec2 clamp;
    } block {
      v_output.extents(),
      safe_downcast<int32_t>(filter[Layout::Filter::input]),
      {
        safe_downcast<int32_t>(stride[Layout::Parameter::width]),
        safe_downcast<int32_t>(stride[Layout::Parameter::height]),
      },
      {
        safe_downcast<int32_t>(padding[Layout::Parameter::width]),
        safe_downcast<int32_t>(padding[Layout::Parameter::height]),
      },
      {
        output_min,
        output_max,
      },
    };

    context->dispatch(
        command_buffer,
        {
          VK_DESCRIPTOR_TYPE_STORAGE_IMAGE,
          VK_DESCRIPTOR_TYPE_COMBINED_IMAGE_SAMPLER,
          VK_DESCRIPTOR_TYPE_COMBINED_IMAGE_SAMPLER,
          VK_DESCRIPTOR_TYPE_STORAGE_BUFFER,
          VK_DESCRIPTOR_TYPE_UNIFORM_BUFFER,
        },
        VK_KERNEL(conv2d_pw),
        v_output.extents(),
<<<<<<< HEAD
=======
        context->gpu().adapter->local_work_group_size(),
>>>>>>> 2e7bd96f
        // Write-only access bypasses synchronization but inserts appropriate
        // barriers if necessary.
        v_output.image(
            command_buffer,
            vTensor::Stage::Compute,
            vTensor::Access::Write),
        // Read-only access is implied on const tensors and triggers an async
        // synchronization if necessary.
        v_input.image(
            command_buffer,
            vTensor::Stage::Compute),
        // Read-only access is implied on const tensors and triggers an async
        // synchronization if necessary.
        v_weight.image(
            command_buffer,
            vTensor::Stage::Compute),
        // Read-only access is implied on const tensors and triggers an async
        // synchronization if necessary.
        v_bias.buffer(
            command_buffer,
            vTensor::Stage::Compute),
        // Object lifetime is managed by the resource pool.
        // It is OK not to keep track of the handle.
        context->resource().pool.uniform(block).object);
  }
  command_pool.submit(context->gpu().queue, command_buffer);
}

void conv2d(
    api::Context* const context,
    vTensor& v_output,
    const vTensor& v_input,
    const vTensor& v_weight,
    const vTensor& v_bias,
    const IntArrayRef filter,
    const IntArrayRef src_filter,
    const IntArrayRef stride,
    const IntArrayRef padding,
    const IntArrayRef dilation,
    const float output_min,
    const float output_max) {
  bool valid = C10_LIKELY(v_output.has_image() && v_input.has_image() && v_weight.has_image());
  TORCH_CHECK(valid, "Not Implemented!")

  api::Command::Pool& command_pool = context->command().pool;
  api::Command::Buffer& command_buffer = command_pool.stream();
  {
    const struct Block final {
      uvec3 extents;
      int32_t ic4;
      ivec4 kernel;
      ivec2 ikernel;
      ivec2 stride;
      ivec2 padding;
      ivec2 dilate;
      vec2 clamp;
      ivec4 src_filter;
    } block {
      v_output.extents(),
      safe_downcast<int32_t>(filter[Layout::Filter::input] / 4),
      {
        safe_downcast<int32_t>(filter[Layout::Filter::width]),
        safe_downcast<int32_t>(filter[Layout::Filter::height]),
        safe_downcast<int32_t>(v_input.sizes()[Layout::Activation4D::width]),
        safe_downcast<int32_t>(v_input.sizes()[Layout::Activation4D::height]),
      },
      {
        safe_downcast<int32_t>(src_filter[Layout::Filter::width] * 4),
        safe_downcast<int32_t>(src_filter[Layout::Filter::height]),
      },
      {
        safe_downcast<int32_t>(stride[Layout::Parameter::width]),
        safe_downcast<int32_t>(stride[Layout::Parameter::height]),
      },
      {
        safe_downcast<int32_t>(padding[Layout::Parameter::width]),
        safe_downcast<int32_t>(padding[Layout::Parameter::height]),
      },
      {
        safe_downcast<int32_t>(dilation[Layout::Parameter::width]),
        safe_downcast<int32_t>(dilation[Layout::Parameter::height]),
      },
      {
        output_min,
        output_max,
      },
    };

    context->dispatch(
        command_buffer,
        {
          VK_DESCRIPTOR_TYPE_STORAGE_IMAGE,
          VK_DESCRIPTOR_TYPE_COMBINED_IMAGE_SAMPLER,
          VK_DESCRIPTOR_TYPE_COMBINED_IMAGE_SAMPLER,
          VK_DESCRIPTOR_TYPE_STORAGE_BUFFER,
          VK_DESCRIPTOR_TYPE_UNIFORM_BUFFER,
        },
        VK_KERNEL(conv2d),
        v_output.extents(),
<<<<<<< HEAD
=======
        context->gpu().adapter->local_work_group_size(),
>>>>>>> 2e7bd96f
        // Write-only access bypasses synchronization but inserts appropriate
        // barriers if necessary.
        v_output.image(
            command_buffer,
            vTensor::Stage::Compute,
            vTensor::Access::Write),
        // Read-only access is implied on const tensors and triggers an async
        // synchronization if necessary.
        v_input.image(
            command_buffer,
            vTensor::Stage::Compute),
        // Read-only access is implied on const tensors and triggers an async
        // synchronization if necessary.
        v_weight.image(
            command_buffer,
            vTensor::Stage::Compute),
        // Read-only access is implied on const tensors and triggers an async
        // synchronization if necessary.
        v_bias.buffer(
            command_buffer,
            vTensor::Stage::Compute),
        // Object lifetime is managed by the resource pool.
        // It is OK not to keep track of the handle.
        context->resource().pool.uniform(block).object);
  }
  command_pool.submit(context->gpu().queue, command_buffer);
}

void conv2d_winograd_2_3(
    api::Context* const context,
    vTensor& v_output,
    const vTensor& v_input,
    const vTensor& v_weight,
    const vTensor& v_bias,
    const IntArrayRef filter,
    const IntArrayRef src_filter,
    const IntArrayRef stride,
    const IntArrayRef padding,
    const IntArrayRef dilation,
    const float output_min,
    const float output_max) {
  // Winograd(2x2, 3x3) calculates 2x2 tile of output for every subprogram
  const int64_t out_h_units = div_up(v_output.sizes()[Layout::Activation4D::height], INT64_C(2));
  const int64_t out_w_units = div_up(v_output.sizes()[Layout::Activation4D::width], INT64_C(2));

  bool valid = C10_LIKELY(v_output.has_image() && v_input.has_image() && v_weight.has_image());
  TORCH_CHECK(valid, "Not Implemented!")

  api::Command::Pool& command_pool = context->command().pool;
  api::Command::Buffer& command_buffer = command_pool.stream();

  vTensor v_input_winograd{
    context,
    {
      v_input.sizes()[Layout::Activation4D::batch],
      v_input.sizes()[Layout::Activation4D::channels],
      out_h_units*4,
      out_w_units*4,
    },
    v_output.options(),
  };

  {
    const struct TransformBlock final {
      uvec3 extents;
      uint32_t fill;
      ivec2 limits;
      ivec2 padding;
    } transform_block {
      v_input_winograd.extents(),
      0u,
      {
        safe_downcast<int32_t>(v_input.sizes()[Layout::Activation4D::width]),
        safe_downcast<int32_t>(v_input.sizes()[Layout::Activation4D::height]),
      },
      {
        safe_downcast<int32_t>(padding[Layout::Parameter::width]),
        safe_downcast<int32_t>(padding[Layout::Parameter::height]),
      },
    };

    context->dispatch(
        command_buffer,
        {
          VK_DESCRIPTOR_TYPE_STORAGE_IMAGE,
          VK_DESCRIPTOR_TYPE_COMBINED_IMAGE_SAMPLER,
          VK_DESCRIPTOR_TYPE_UNIFORM_BUFFER,
        },
        VK_KERNEL(transform_winograd_2_3_sh),
        v_input_winograd.extents(),
        context->gpu().adapter->local_work_group_size(),
        v_input_winograd.image(
            command_buffer,
            vTensor::Stage::Compute,
            vTensor::Access::Write),
        v_input.image(
            command_buffer,
            vTensor::Stage::Compute),
        context->resource().pool.uniform(transform_block).object);

  }
  {
    const struct Block final {
      uvec3 extents;
      int32_t ic4;
      vec2 clamp;
    } block {
      v_output.extents(),
      safe_downcast<int32_t>(filter[Layout::Filter::input] / 4),
      {
        output_min,
        output_max,
      },
    };

    context->dispatch(
        command_buffer,
        {
          VK_DESCRIPTOR_TYPE_STORAGE_IMAGE,
          VK_DESCRIPTOR_TYPE_COMBINED_IMAGE_SAMPLER,
          VK_DESCRIPTOR_TYPE_COMBINED_IMAGE_SAMPLER,
          VK_DESCRIPTOR_TYPE_STORAGE_BUFFER,
          VK_DESCRIPTOR_TYPE_UNIFORM_BUFFER,
        },
        VK_KERNEL(conv2d_winograd_2_3),
        {
          safe_downcast<uint32_t>(out_w_units),
          safe_downcast<uint32_t>(out_h_units),
          v_output.extents().data[2u],
        },
        context->gpu().adapter->local_work_group_size(),
        v_output.image(
            command_buffer,
            vTensor::Stage::Compute,
            vTensor::Access::Write),
        v_input_winograd.image(
            command_buffer,
            vTensor::Stage::Compute),
        v_weight.image(
            command_buffer,
            vTensor::Stage::Compute),
        v_bias.buffer(
            command_buffer,
            vTensor::Stage::Compute),
        context->resource().pool.uniform(block).object);
  }
  command_pool.submit(context->gpu().queue, command_buffer);
}

void conv2d_old(
    api::Context* const context,
    vTensor& v_output,
    const vTensor& v_input,
    const vTensor& v_weight,
    const vTensor& v_bias,
    const IntArrayRef filter,
    const IntArrayRef src_filter,
    const IntArrayRef stride,
    const IntArrayRef padding,
    const IntArrayRef dilation,
    const float output_min,
    const float output_max) {
  using namespace api::utils;
  bool valid = C10_LIKELY(v_output.has_image() && v_input.has_image() && v_weight.has_image());
  TORCH_CHECK(valid, "Not Implemented!")

  api::Command::Pool& command_pool = context->command().pool;
  api::Command::Buffer& command_buffer = command_pool.stream();
  {
    const int32_t W = v_input.extents().data[0];
    const int32_t H = v_input.extents().data[1];
    const int32_t C_4 = v_input.extents().data[2];
    const int32_t C = 4 * C_4;

    const int32_t OW = v_output.extents().data[0];
    const int32_t OH = v_output.extents().data[1];
    const int32_t OC_4 = v_output.extents().data[2];
    const int32_t OC = 4 * OC_4;

    const struct Block final {
      int32_t padding_x, padding_y;
      int32_t kernel_x, kernel_y;
      int32_t stride_x, stride_y;
      int32_t dilate_x, dilate_y;
      int32_t outputSize[4];
      int32_t inputSize[4];
      float outputMin;
      float outputMax;
    } block {
      safe_downcast<int32_t>(padding[Layout::Parameter::width]),
      safe_downcast<int32_t>(padding[Layout::Parameter::height]),
      safe_downcast<int32_t>(filter[Layout::Filter::width]),
      safe_downcast<int32_t>(filter[Layout::Filter::height]),
      safe_downcast<int32_t>(stride[Layout::Parameter::width]),
      safe_downcast<int32_t>(stride[Layout::Parameter::height]),
      safe_downcast<int32_t>(dilation[Layout::Parameter::width]),
      safe_downcast<int32_t>(dilation[Layout::Parameter::height]),
      { OW, OH, OC_4, OC },
      { W, H, C_4, C },
      output_min,
      output_max,
    };

    context->dispatch(
        command_buffer,
        {
          VK_DESCRIPTOR_TYPE_STORAGE_IMAGE,
          VK_DESCRIPTOR_TYPE_COMBINED_IMAGE_SAMPLER,
          VK_DESCRIPTOR_TYPE_COMBINED_IMAGE_SAMPLER,
          VK_DESCRIPTOR_TYPE_STORAGE_BUFFER,
          VK_DESCRIPTOR_TYPE_UNIFORM_BUFFER,
        },
        VK_KERNEL(conv2d_nogroup_clamp),
        v_output.extents(),
        context->gpu().adapter->local_work_group_size(),
        // Write-only access bypasses synchronization but inserts appropriate
        // barriers if necessary.
        v_output.image(
          command_buffer,
          vTensor::Stage::Compute,
          vTensor::Access::Write),
        // Read-only access is implied on const tensors and triggers an async
        // synchronization if necessary.
        v_input.image(
          command_buffer,
          vTensor::Stage::Compute),
        // Read-only access is implied on const tensors and triggers an async
        // synchronization if necessary.
        v_weight.image(
          command_buffer,
          vTensor::Stage::Compute),
        // Read-only access is implied on const tensors and triggers an async
        // synchronization if necessary.
        v_bias.buffer(
          command_buffer,
          vTensor::Stage::Compute),
        // Object lifetime is managed by the resource pool.
        // It is OK not to keep track of the handle.
        context->resource().pool.uniform(block).object);
  }
  command_pool.submit(context->gpu().queue, command_buffer);
}

Tensor convolution(
    const Tensor& input,
    const Tensor& weight,
    const c10::optional<Tensor>& bias,
    const IntArrayRef stride,
    const IntArrayRef padding,
    const IntArrayRef dilation,
    const bool transposed,
    const IntArrayRef output_padding,
    const int64_t groups) {
  return Conv2dOpContext::create(
      api::context()->resource().pool,
      weight,
      bias,
      stride,
      padding,
      dilation,
      transposed,
      output_padding,
      groups
  ).run(input);
}

#ifdef USE_VULKAN_API

TORCH_LIBRARY_IMPL(aten, Vulkan, m) {
  m.impl("convolution_overrideable", convolution);
}

#endif /* USE_VULKAN_API */

} // namespace

Conv2dOpContext::Conv2dOpContext(
    api::Resource::Pool& pool,
    const Tensor& weight,
    const c10::optional<Tensor>& bias,
    const IntArrayRef stride,
    const IntArrayRef padding,
    const IntArrayRef dilation,
    const bool /* transposed */,
    const IntArrayRef /* output_padding */,
    const int64_t groups,
    const Conv2dMethod method,
    const c10::optional<Scalar>& output_min,
    const c10::optional<Scalar>& output_max)
  : packed_{
      pack_weights(pool, weight, method),
      pack_biases(pool, bias, weight),
      pack_filter(weight, expand_param_if_needed(dilation, "dilation", 2)),
      pack_params(expand_param_if_needed(stride, "stride", 2)),
      pack_params(expand_param_if_needed(padding, "padding", 2)),
      pack_params(expand_param_if_needed(dilation, "dilation", 2)),
      safe_downcast<int32_t>(groups),
      output_min ? output_min->template to<float>() : -std::numeric_limits<float>::infinity(),
      output_max ? output_max->template to<float>() : +std::numeric_limits<float>::infinity(),
    },
    unpacked_{
      weight,
      bias,
      weight.sizes().vec(),
      stride.vec(),
      padding.vec(),
      dilation.vec(),
      groups,
      output_min,
      output_max,
    },
    method_(method) {
}

Conv2dOpContext Conv2dOpContext::create(
    api::Resource::Pool& pool,
    const Tensor& weight,
    const c10::optional<Tensor>& bias,
    const IntArrayRef stride_arg,
    const IntArrayRef padding_arg,
    const IntArrayRef dilation_arg,
    const bool transposed,
    const IntArrayRef output_padding_arg,
    const int64_t groups,
    const c10::optional<Scalar>& output_min,
    const c10::optional<Scalar>& output_max) {
  const auto stride = expand_param_if_needed(stride_arg, "stride", 2);
  const auto padding = expand_param_if_needed(padding_arg, "padding", 2);
  const auto dilation = expand_param_if_needed(dilation_arg, "dilation", 2);
  const auto output_padding = output_padding_arg; // TODO: Deconvolutions

  TORCH_CHECK(
      available(
          weight,
          bias,
          stride,
          padding,
          dilation,
          transposed,
          output_padding,
          groups,
          output_min,
          output_max),
      "Vulkan::convolution not available! "
      "Reason: The provided (weight, bias, stride, padding, dilation, groups, "
      "transposed, output_padding, output_min, output_max) parameters are either "
      "invalid individually or their combination is not supported by Vulkan impl.");

  const auto method = determine_method(
      weight.sizes(),
      stride,
      padding,
      dilation,
      groups);

  // Pass in the originals
  return Conv2dOpContext{
    pool,
    weight,
    bias,
    stride_arg,
    padding_arg,
    dilation_arg,
    transposed,
    output_padding_arg,
    groups,
    method,
    output_min,
    output_max,
  };
}

Tensor Conv2dOpContext::run(const Tensor& input_arg) const {
  api::Context* const context = api::context();

  const Tensor input = input_arg.is_vulkan() ? input_arg : input_arg.vulkan();
  const vTensor& v_input = convert(input);

  TORCH_CHECK(
      usable(input),
      "Vulkan Convolution not usable! "
      "Reason: The provided input tensor is either invalid or unsupported by Vulkan impl.");

  vTensor v_output{
    context,
    conv_output_size(
        v_input.sizes(),
        unpacked_.filter,
        packed_.padding,
        packed_.stride,
        packed_.dilation),
    input.options(),
  };

  {
    void (*conv_func) (
      api::Context* const,
      vTensor&,
      const vTensor&,
      const vTensor&,
      const vTensor&,
      const IntArrayRef,
      const IntArrayRef,
      const IntArrayRef,
      const IntArrayRef,
      const IntArrayRef,
      const float,
      const float
    );
    switch(method_) {
      case Conv2dDepthwise:
        conv_func = &conv2d_dw;
        break;
      case Conv2dPointwise:
        conv_func = &conv2d_pw;
        break;
      case Conv2dOld:
        conv_func = &conv2d_old;
        break;
      case Conv2dWinograd_2_3:
        conv_func = &conv2d_winograd_2_3;
        break;
      default:
        conv_func = &conv2d;
        break;
    }
    conv_func(
      context,
      v_output,
      v_input,
      packed_.v_weight,
      packed_.v_bias,
      packed_.filter,
      unpacked_.filter,
      packed_.stride,
      packed_.padding,
      packed_.dilation,
      packed_.output_min,
      packed_.output_max);
  }

  return convert(v_output);
}

Conv2dOpContext::State Conv2dOpContext::unpack() const {
  return Conv2dOpContext::State{
    unpacked_.weight,
    unpacked_.bias,
    unpacked_.stride,
    unpacked_.padding,
    unpacked_.dilation,
    unpacked_.groups,
    unpacked_.output_min,
    unpacked_.output_max,
  };
}

c10::intrusive_ptr<Conv2dOpContext> conv2d_clamp_prepack(
    Tensor&& weight,
    c10::optional<Tensor>&& bias,
    std::vector<int64_t>&& stride,
    std::vector<int64_t>&& padding,
    std::vector<int64_t>&& dilation,
    const int64_t groups,
    const c10::optional<Scalar>& output_min,
    const c10::optional<Scalar>& output_max) {
  return c10::make_intrusive<Conv2dOpContext>(
      Conv2dOpContext::create(
          persistent()->pool,
          std::move(weight),
          std::move(bias),
          std::move(stride),
          std::move(padding),
          std::move(dilation),
          /* transposed = */ false,
          /* output_padding = */ {},
          groups,
          output_min,
          output_max));
}

Tensor conv2d_clamp_run(
    const Tensor& input,
    const c10::intrusive_ptr<Conv2dOpContext>& context) {
  return context->run(input);
}

} // namespace ops
} // namespace vulkan
} // namespace native
} // namespace at<|MERGE_RESOLUTION|>--- conflicted
+++ resolved
@@ -655,10 +655,7 @@
         },
         VK_KERNEL(conv2d_dw),
         v_output.extents(),
-<<<<<<< HEAD
-=======
         context->gpu().adapter->local_work_group_size(),
->>>>>>> 2e7bd96f
         // Write-only access bypasses synchronization but inserts appropriate
         // barriers if necessary.
         v_output.image(
@@ -740,10 +737,7 @@
         },
         VK_KERNEL(conv2d_pw),
         v_output.extents(),
-<<<<<<< HEAD
-=======
         context->gpu().adapter->local_work_group_size(),
->>>>>>> 2e7bd96f
         // Write-only access bypasses synchronization but inserts appropriate
         // barriers if necessary.
         v_output.image(
@@ -843,10 +837,7 @@
         },
         VK_KERNEL(conv2d),
         v_output.extents(),
-<<<<<<< HEAD
-=======
         context->gpu().adapter->local_work_group_size(),
->>>>>>> 2e7bd96f
         // Write-only access bypasses synchronization but inserts appropriate
         // barriers if necessary.
         v_output.image(
