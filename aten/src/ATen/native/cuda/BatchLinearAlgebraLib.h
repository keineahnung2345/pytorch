--- conflicted
+++ resolved
@@ -35,10 +35,7 @@
 Tensor& cholesky_inverse_kernel_impl_cusolver(Tensor &result, Tensor& infos, bool upper);
 
 void geqrf_cusolver(const Tensor& input, const Tensor& tau);
-<<<<<<< HEAD
 void ormqr_cusolver(const Tensor& input, const Tensor& tau, const Tensor& other, bool left, bool transpose);
-=======
->>>>>>> 54399773
 Tensor& orgqr_helper_cusolver(Tensor& result, const Tensor& tau);
 
 void linalg_eigh_cusolver(Tensor& eigenvalues, Tensor& eigenvectors, Tensor& infos, bool upper, bool compute_eigenvectors);
