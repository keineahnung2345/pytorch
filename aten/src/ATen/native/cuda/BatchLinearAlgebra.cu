#include <ATen/Context.h>
#include <ATen/cuda/CUDAContext.h>
#include <ATen/Dispatch.h>
#include <ATen/NativeFunctions.h>
#include <ATen/cuda/PinnedMemoryAllocator.h>
#include <ATen/cuda/CUDAApplyUtils.cuh>
#include <ATen/cuda/detail/IndexUtils.cuh>

#include <ATen/native/LinearAlgebraUtils.h>
#include <ATen/native/cuda/MiscUtils.h>
#include <ATen/native/Resize.h>
#include <ATen/native/BatchLinearAlgebra.h>
#include <ATen/native/cuda/BatchLinearAlgebraLib.h>
#include <ATen/native/cpu/zmath.h>

#include <THC/THC.h> // for USE_MAGMA

#ifdef USE_MAGMA
#include <magma_types.h>
#include <magma_v2.h>

const bool use_magma_ = true;
#else
const bool use_magma_ = false;

#endif

namespace at {
namespace native {

#ifdef USE_MAGMA
template<class scalar_t>
void magmaSolve(
    magma_int_t n, magma_int_t nrhs, scalar_t* dA, magma_int_t ldda,
    magma_int_t* ipiv, scalar_t* dB, magma_int_t lddb, magma_int_t* info);

template<class scalar_t>
void magmaSolveBatched(
    magma_int_t n, magma_int_t nrhs, scalar_t** dA_array, magma_int_t ldda,
    magma_int_t** dipiv_array, scalar_t** dB_array, magma_int_t lddb,
    magma_int_t* dinfo_array, magma_int_t batch_count, const MAGMAQueue& magma_queue);

template<class scalar_t>
void magmaLu(
    magma_int_t m, magma_int_t n, scalar_t* dA, magma_int_t ldda,
    magma_int_t* ipiv, magma_int_t* info);

template<class scalar_t>
void magmaLuBatched(
    magma_int_t m, magma_int_t n, scalar_t** dA_array, magma_int_t ldda,
    magma_int_t** ipiv_array, magma_int_t* info_array, magma_int_t batchsize,
    const MAGMAQueue& magma_queue);

template<class scalar_t>
void magmaLuNoPiv(
    magma_int_t m, magma_int_t n, scalar_t* dA, magma_int_t ldda,
    magma_int_t* info);

template<class scalar_t>
void magmaLuNoPivBatched(
    magma_int_t m, magma_int_t n, scalar_t** dA_array, magma_int_t ldda,
    magma_int_t* info_array, magma_int_t batchsize, const MAGMAQueue& magma_queue);

template<class scalar_t>
inline magma_int_t magmaGetriOptimalBlocksize(magma_int_t n);

template<class scalar_t>
void magmaGetri(
    magma_int_t n, scalar_t* dA, magma_int_t ldda, magma_int_t* ipiv, scalar_t* dwork,
    magma_int_t lwork, magma_int_t* info);

template<class scalar_t>
void magmaGetriBatched(
    magma_int_t n, scalar_t** dA_array, magma_int_t ldda,
    magma_int_t** ipiv_array, scalar_t** dinvA_array, magma_int_t lddia,
    magma_int_t* info_array, magma_int_t batchsize, const MAGMAQueue& magma_queue);

template<class scalar_t>
void magmaCholeskySolve(
    magma_uplo_t uplo, magma_int_t n, magma_int_t nrhs, scalar_t* dA, magma_int_t ldda,
    scalar_t* dB, magma_int_t lddb, magma_int_t* info);

template<class scalar_t>
void magmaCholeskySolveBatched(
    magma_uplo_t uplo, magma_int_t n, magma_int_t nrhs, scalar_t** dA_array, magma_int_t ldda,
    scalar_t** dB_array, magma_int_t lddb, magma_int_t& info, magma_int_t batchsize, const MAGMAQueue& magma_queue);

template<class scalar_t>
void magmaCholesky(
    magma_uplo_t uplo, magma_int_t n, scalar_t* dA,
    magma_int_t ldda, magma_int_t* info);

template<class scalar_t>
void magmaCholeskyBatched(
    magma_uplo_t uplo, magma_int_t n, scalar_t** dA_array, magma_int_t ldda,
    magma_int_t* info_array, magma_int_t batchsize, const MAGMAQueue& magma_queue);

template<class scalar_t>
void magmaTriangularSolveBatched(
    magma_uplo_t uplo, magma_trans_t trans, magma_diag_t diag, magma_int_t m, magma_int_t n,
    scalar_t** dA_array, magma_int_t ldda, scalar_t** dB_array, magma_int_t lddb, magma_int_t batchsize,
    const MAGMAQueue& magma_queue);

template<class scalar_t>
inline magma_int_t magmaGeqrfOptimalBlocksize(magma_int_t m, magma_int_t n);

template<class scalar_t>
void magmaGeqrf(
    magma_int_t m, magma_int_t n, scalar_t* dA, magma_int_t ldda,
    scalar_t* tau, scalar_t* dT, magma_int_t* info, bool is_v2);

template<class scalar_t>
void magmaOrgqr(
    magma_int_t m, magma_int_t n, magma_int_t k, scalar_t* dA,
    magma_int_t ldda, scalar_t* tau, scalar_t* dT, magma_int_t nb, magma_int_t* info);

template<class scalar_t, class value_t=scalar_t>
void magmaSyevd(
    magma_vec_t jobz, magma_uplo_t uplo, magma_int_t n, scalar_t* dA, magma_int_t ldda,
    value_t* w, scalar_t* wA, magma_int_t ldwa, scalar_t* work, magma_int_t lwork, value_t* rwork,
    magma_int_t lrwork, magma_int_t* iwork, magma_int_t liwork, magma_int_t* info);

template<class scalar_t, class value_t=scalar_t>
void magmaEig(
    magma_vec_t jobvl, magma_vec_t jobvr, magma_int_t n, scalar_t *A, magma_int_t lda,
    scalar_t *w, scalar_t *VL, magma_int_t ldvl,
    scalar_t *VR, magma_int_t ldvr, scalar_t *work, magma_int_t lwork,
    value_t *rwork,
    magma_int_t *info);

template<class scalar_t, class value_t=scalar_t>
void magmaSvd(
    magma_vec_t jobz, magma_int_t m, magma_int_t n, scalar_t* A,
    magma_int_t lda, value_t* s, scalar_t* U, magma_int_t ldu,
    scalar_t* VT, magma_int_t ldvt, scalar_t* work, magma_int_t lwork,
    value_t* rwork,
    magma_int_t* iwork, magma_int_t* info);

template<class scalar_t>
void magmaLuSolve(
    magma_int_t n, magma_int_t nrhs, scalar_t* dA, magma_int_t ldda, magma_int_t* ipiv,
    scalar_t* dB, magma_int_t lddb, magma_int_t* info);

template<class scalar_t>
void magmaLuSolveBatched(
    magma_int_t n, magma_int_t nrhs, scalar_t** dA_array, magma_int_t ldda, magma_int_t** dipiv_array,
    scalar_t** dB_array, magma_int_t lddb, magma_int_t& info,
    magma_int_t batchsize, const MAGMAQueue& magma_queue);

template<class scalar_t>
void magmaGels(
    magma_trans_t trans, magma_int_t m, magma_int_t n, magma_int_t nrhs,
    scalar_t* dA, magma_int_t ldda, scalar_t* dB, magma_int_t lddb,
    scalar_t* hwork, magma_int_t lwork, magma_int_t* info);

template<>
void magmaSolve<double>(
    magma_int_t n, magma_int_t nrhs, double* dA, magma_int_t ldda,
    magma_int_t* ipiv, double* dB, magma_int_t lddb, magma_int_t* info) {
  MagmaStreamSyncGuard guard;
  magma_dgesv_gpu(n, nrhs, dA, ldda, ipiv, dB, lddb, info);
  AT_CUDA_CHECK(cudaGetLastError());
}

template<>
void magmaSolve<float>(
    magma_int_t n, magma_int_t nrhs, float* dA, magma_int_t ldda,
    magma_int_t* ipiv, float* dB, magma_int_t lddb, magma_int_t* info) {
  MagmaStreamSyncGuard guard;
  magma_sgesv_gpu(n, nrhs, dA, ldda, ipiv, dB, lddb, info);
  AT_CUDA_CHECK(cudaGetLastError());
}

template<>
void magmaSolve<c10::complex<double>>(
    magma_int_t n, magma_int_t nrhs, c10::complex<double>* dA, magma_int_t ldda,
    magma_int_t* ipiv, c10::complex<double>* dB, magma_int_t lddb, magma_int_t* info) {
  MagmaStreamSyncGuard guard;
  magma_zgesv_gpu(n, nrhs,
    reinterpret_cast<magmaDoubleComplex*>(dA), ldda, ipiv,
    reinterpret_cast<magmaDoubleComplex*>(dB), lddb, info);
  AT_CUDA_CHECK(cudaGetLastError());
}

template<>
void magmaSolve<c10::complex<float>>(
    magma_int_t n, magma_int_t nrhs, c10::complex<float>* dA, magma_int_t ldda,
    magma_int_t* ipiv, c10::complex<float>* dB, magma_int_t lddb, magma_int_t* info) {
  MagmaStreamSyncGuard guard;
  magma_cgesv_gpu(n, nrhs,
    reinterpret_cast<magmaFloatComplex*>(dA), ldda, ipiv,
    reinterpret_cast<magmaFloatComplex*>(dB), lddb, info);
  AT_CUDA_CHECK(cudaGetLastError());
}

template<>
void magmaSolveBatched<double>(
    magma_int_t n, magma_int_t nrhs, double** dA_array, magma_int_t ldda,
    magma_int_t** dipiv_array, double** dB_array, magma_int_t lddb,
    magma_int_t* dinfo_array, magma_int_t batch_count, const MAGMAQueue& magma_queue) {
  magma_dgesv_batched(n, nrhs, dA_array, ldda, dipiv_array, dB_array, lddb, dinfo_array, batch_count, magma_queue.get_queue());
  AT_CUDA_CHECK(cudaGetLastError());
}

template<>
void magmaSolveBatched<float>(
    magma_int_t n, magma_int_t nrhs, float** dA_array, magma_int_t ldda,
    magma_int_t** dipiv_array, float** dB_array, magma_int_t lddb,
    magma_int_t* dinfo_array, magma_int_t batch_count, const MAGMAQueue& magma_queue) {
  magma_sgesv_batched(n, nrhs, dA_array, ldda, dipiv_array, dB_array, lddb, dinfo_array, batch_count, magma_queue.get_queue());
  AT_CUDA_CHECK(cudaGetLastError());
}

template<>
void magmaSolveBatched<c10::complex<double>>(
    magma_int_t n, magma_int_t nrhs, c10::complex<double>** dA_array, magma_int_t ldda,
    magma_int_t** dipiv_array, c10::complex<double>** dB_array, magma_int_t lddb,
    magma_int_t* dinfo_array, magma_int_t batch_count, const MAGMAQueue& magma_queue) {
  magma_zgesv_batched(n, nrhs,
    reinterpret_cast<magmaDoubleComplex**>(dA_array), ldda, dipiv_array,
    reinterpret_cast<magmaDoubleComplex**>(dB_array), lddb, dinfo_array, batch_count, magma_queue.get_queue());
  AT_CUDA_CHECK(cudaGetLastError());
}

template<>
void magmaSolveBatched<c10::complex<float>>(
    magma_int_t n, magma_int_t nrhs, c10::complex<float>** dA_array, magma_int_t ldda,
    magma_int_t** dipiv_array, c10::complex<float>** dB_array, magma_int_t lddb,
    magma_int_t* dinfo_array, magma_int_t batch_count, const MAGMAQueue& magma_queue) {
  magma_cgesv_batched(n, nrhs,
    reinterpret_cast<magmaFloatComplex**>(dA_array), ldda, dipiv_array,
    reinterpret_cast<magmaFloatComplex**>(dB_array), lddb, dinfo_array, batch_count, magma_queue.get_queue());
  AT_CUDA_CHECK(cudaGetLastError());
}

template<>
void magmaLu<double>(
    magma_int_t m, magma_int_t n, double* dA, magma_int_t ldda,
    magma_int_t* ipiv, magma_int_t* info) {
  MagmaStreamSyncGuard guard;
  magma_dgetrf_gpu(m, n, dA, ldda, ipiv, info);
  AT_CUDA_CHECK(cudaGetLastError());
}

template<>
void magmaLu<float>(
    magma_int_t m, magma_int_t n, float* dA, magma_int_t ldda,
    magma_int_t* ipiv, magma_int_t* info) {
  MagmaStreamSyncGuard guard;
  magma_sgetrf_gpu(m, n, dA, ldda, ipiv, info);
  AT_CUDA_CHECK(cudaGetLastError());
}

template<>
void magmaLu<c10::complex<double>>(
    magma_int_t m, magma_int_t n, c10::complex<double>* dA, magma_int_t ldda,
    magma_int_t* ipiv, magma_int_t* info) {
  MagmaStreamSyncGuard guard;
  magma_zgetrf_gpu(m, n, reinterpret_cast<magmaDoubleComplex*>(dA), ldda, ipiv, info);
  AT_CUDA_CHECK(cudaGetLastError());
}

template<>
void magmaLu<c10::complex<float>>(
    magma_int_t m, magma_int_t n, c10::complex<float>* dA, magma_int_t ldda,
    magma_int_t* ipiv, magma_int_t* info) {
  MagmaStreamSyncGuard guard;
  magma_cgetrf_gpu(m, n, reinterpret_cast<magmaFloatComplex*>(dA), ldda, ipiv, info);
  AT_CUDA_CHECK(cudaGetLastError());
}

template<>
void magmaLuBatched<double>(
    magma_int_t m, magma_int_t n, double** dA_array, magma_int_t ldda,
    magma_int_t** ipiv_array, magma_int_t* info_array, magma_int_t batchsize,
    const MAGMAQueue& magma_queue) {
  magma_dgetrf_batched(m, n, dA_array, ldda, ipiv_array, info_array, batchsize, magma_queue.get_queue());
  AT_CUDA_CHECK(cudaGetLastError());
}

template<>
void magmaLuBatched<float>(
    magma_int_t m, magma_int_t n, float** dA_array, magma_int_t ldda,
    magma_int_t** ipiv_array, magma_int_t* info_array, magma_int_t batchsize,
    const MAGMAQueue& magma_queue) {
  magma_sgetrf_batched(m, n, dA_array, ldda, ipiv_array, info_array, batchsize, magma_queue.get_queue());
  AT_CUDA_CHECK(cudaGetLastError());
}

template<>
void magmaLuBatched<c10::complex<double>>(
    magma_int_t m, magma_int_t n, c10::complex<double>** dA_array, magma_int_t ldda,
    magma_int_t** ipiv_array, magma_int_t* info_array, magma_int_t batchsize,
    const MAGMAQueue& magma_queue) {
  magma_zgetrf_batched(m, n, reinterpret_cast<magmaDoubleComplex**>(dA_array), ldda, ipiv_array, info_array, batchsize, magma_queue.get_queue());
  AT_CUDA_CHECK(cudaGetLastError());
}

template<>
void magmaLuBatched<c10::complex<float>>(
    magma_int_t m, magma_int_t n, c10::complex<float>** dA_array, magma_int_t ldda,
    magma_int_t** ipiv_array, magma_int_t* info_array, magma_int_t batchsize,
    const MAGMAQueue& magma_queue) {
  magma_cgetrf_batched(m, n, reinterpret_cast<magmaFloatComplex**>(dA_array), ldda, ipiv_array, info_array, batchsize, magma_queue.get_queue());
  AT_CUDA_CHECK(cudaGetLastError());
}

template<>
void magmaLuNoPiv<double>(
    magma_int_t m, magma_int_t n, double* dA, magma_int_t ldda,
    magma_int_t* info) {
  MagmaStreamSyncGuard guard;
  magma_dgetrf_nopiv_gpu(m, n, dA, ldda, info);
  AT_CUDA_CHECK(cudaGetLastError());
}

template<>
void magmaLuNoPiv<float>(
    magma_int_t m, magma_int_t n, float* dA, magma_int_t ldda,
    magma_int_t* info) {
  MagmaStreamSyncGuard guard;
  magma_sgetrf_nopiv_gpu(m, n, dA, ldda, info);
  AT_CUDA_CHECK(cudaGetLastError());
}

template<>
void magmaLuNoPiv<c10::complex<double>>(
    magma_int_t m, magma_int_t n, c10::complex<double>* dA, magma_int_t ldda,
    magma_int_t* info) {
  MagmaStreamSyncGuard guard;
  magma_zgetrf_nopiv_gpu(m, n, reinterpret_cast<magmaDoubleComplex*>(dA), ldda, info);
  AT_CUDA_CHECK(cudaGetLastError());
}

template<>
void magmaLuNoPiv<c10::complex<float>>(
    magma_int_t m, magma_int_t n, c10::complex<float>* dA, magma_int_t ldda,
    magma_int_t* info) {
  MagmaStreamSyncGuard guard;
  magma_cgetrf_nopiv_gpu(m, n, reinterpret_cast<magmaFloatComplex*>(dA), ldda, info);
  AT_CUDA_CHECK(cudaGetLastError());
}

template<>
void magmaLuNoPivBatched<double>(
    magma_int_t m, magma_int_t n, double** dA_array, magma_int_t ldda,
    magma_int_t* info_array, magma_int_t batchsize, const MAGMAQueue& magma_queue) {
  magma_dgetrf_nopiv_batched(m, n, dA_array, ldda, info_array, batchsize, magma_queue.get_queue());
  AT_CUDA_CHECK(cudaGetLastError());
}

template<>
void magmaLuNoPivBatched<float>(
    magma_int_t m, magma_int_t n, float** dA_array, magma_int_t ldda,
    magma_int_t* info_array, magma_int_t batchsize, const MAGMAQueue& magma_queue) {
  magma_sgetrf_nopiv_batched(m, n, dA_array, ldda, info_array, batchsize, magma_queue.get_queue());
  AT_CUDA_CHECK(cudaGetLastError());
}

template<>
void magmaLuNoPivBatched<c10::complex<double>>(
    magma_int_t m, magma_int_t n, c10::complex<double>** dA_array, magma_int_t ldda,
    magma_int_t* info_array, magma_int_t batchsize, const MAGMAQueue& magma_queue) {
  magma_zgetrf_nopiv_batched(m, n, reinterpret_cast<magmaDoubleComplex**>(dA_array), ldda, info_array, batchsize, magma_queue.get_queue());
  AT_CUDA_CHECK(cudaGetLastError());
}

template<>
void magmaLuNoPivBatched<c10::complex<float>>(
    magma_int_t m, magma_int_t n, c10::complex<float>** dA_array, magma_int_t ldda,
    magma_int_t* info_array, magma_int_t batchsize, const MAGMAQueue& magma_queue) {
  magma_cgetrf_nopiv_batched(m, n, reinterpret_cast<magmaFloatComplex**>(dA_array), ldda, info_array, batchsize, magma_queue.get_queue());
  AT_CUDA_CHECK(cudaGetLastError());
}

template<>
inline magma_int_t magmaGetriOptimalBlocksize<double>(magma_int_t n) {
  return magma_get_dgetri_nb(n);
}

template<>
inline magma_int_t magmaGetriOptimalBlocksize<float>(magma_int_t n) {
  return magma_get_sgetri_nb(n);
}

template <>
inline magma_int_t magmaGetriOptimalBlocksize<c10::complex<double>>(
    magma_int_t n) {
  return magma_get_zgetri_nb(n);
}

template <>
inline magma_int_t magmaGetriOptimalBlocksize<c10::complex<float>>(
    magma_int_t n) {
  return magma_get_cgetri_nb(n);
}

template<>
void magmaGetri<double>(
    magma_int_t n, double* dA, magma_int_t ldda, magma_int_t* ipiv, double* dwork,
    magma_int_t lwork, magma_int_t* info) {
  MagmaStreamSyncGuard guard;
  magma_dgetri_gpu(n, dA, ldda, ipiv, dwork, lwork, info);
  AT_CUDA_CHECK(cudaGetLastError());
}

template<>
void magmaGetri<float>(
    magma_int_t n, float* dA, magma_int_t ldda, magma_int_t* ipiv, float* dwork,
    magma_int_t lwork, magma_int_t* info) {
  MagmaStreamSyncGuard guard;
  magma_sgetri_gpu(n, dA, ldda, ipiv, dwork, lwork, info);
  AT_CUDA_CHECK(cudaGetLastError());
}

template <>
void magmaGetri<c10::complex<double>>(
    magma_int_t n,
    c10::complex<double>* dA,
    magma_int_t ldda,
    magma_int_t* ipiv,
    c10::complex<double>* dwork,
    magma_int_t lwork,
    magma_int_t* info) {
  MagmaStreamSyncGuard guard;
  magma_zgetri_gpu(
      n,
      reinterpret_cast<magmaDoubleComplex*>(dA),
      ldda,
      ipiv,
      reinterpret_cast<magmaDoubleComplex*>(dwork),
      lwork,
      info);
  AT_CUDA_CHECK(cudaGetLastError());
}

template <>
void magmaGetri<c10::complex<float>>(
    magma_int_t n,
    c10::complex<float>* dA,
    magma_int_t ldda,
    magma_int_t* ipiv,
    c10::complex<float>* dwork,
    magma_int_t lwork,
    magma_int_t* info) {
  MagmaStreamSyncGuard guard;
  magma_cgetri_gpu(
      n,
      reinterpret_cast<magmaFloatComplex*>(dA),
      ldda,
      ipiv,
      reinterpret_cast<magmaFloatComplex*>(dwork),
      lwork,
      info);
  AT_CUDA_CHECK(cudaGetLastError());
}

template<>
void magmaGetriBatched<double>(
    magma_int_t n, double** dA_array, magma_int_t ldda,
    magma_int_t** ipiv_array, double** dinvA_array, magma_int_t lddia,
    magma_int_t* info_array, magma_int_t batchsize, const MAGMAQueue& magma_queue) {
  magma_dgetri_outofplace_batched(n, dA_array, ldda, ipiv_array, dinvA_array, lddia, info_array, batchsize, magma_queue.get_queue());
  AT_CUDA_CHECK(cudaGetLastError());
}

template<>
void magmaGetriBatched<float>(
    magma_int_t n, float** dA_array, magma_int_t ldda,
    magma_int_t** ipiv_array, float** dinvA_array, magma_int_t lddia,
    magma_int_t* info_array, magma_int_t batchsize, const MAGMAQueue& magma_queue) {
  magma_sgetri_outofplace_batched(n, dA_array, ldda, ipiv_array, dinvA_array, lddia, info_array, batchsize, magma_queue.get_queue());
  AT_CUDA_CHECK(cudaGetLastError());
}

template <>
void magmaGetriBatched<c10::complex<double>>(
    magma_int_t n,
    c10::complex<double>** dA_array,
    magma_int_t ldda,
    magma_int_t** ipiv_array,
    c10::complex<double>** dinvA_array,
    magma_int_t lddia,
    magma_int_t* info_array,
    magma_int_t batchsize,
    const MAGMAQueue& magma_queue) {
  magma_zgetri_outofplace_batched(
      n,
      reinterpret_cast<magmaDoubleComplex**>(dA_array),
      ldda,
      ipiv_array,
      reinterpret_cast<magmaDoubleComplex**>(dinvA_array),
      lddia,
      info_array,
      batchsize,
      magma_queue.get_queue());
  AT_CUDA_CHECK(cudaGetLastError());
}

template <>
void magmaGetriBatched<c10::complex<float>>(
    magma_int_t n,
    c10::complex<float>** dA_array,
    magma_int_t ldda,
    magma_int_t** ipiv_array,
    c10::complex<float>** dinvA_array,
    magma_int_t lddia,
    magma_int_t* info_array,
    magma_int_t batchsize,
    const MAGMAQueue& magma_queue) {
  magma_cgetri_outofplace_batched(
      n,
      reinterpret_cast<magmaFloatComplex**>(dA_array),
      ldda,
      ipiv_array,
      reinterpret_cast<magmaFloatComplex**>(dinvA_array),
      lddia,
      info_array,
      batchsize,
      magma_queue.get_queue());
  AT_CUDA_CHECK(cudaGetLastError());
}

template<>
void magmaCholeskySolve<double>(
    magma_uplo_t uplo, magma_int_t n, magma_int_t nrhs, double* dA, magma_int_t ldda,
    double* dB, magma_int_t lddb, magma_int_t* info) {
  MagmaStreamSyncGuard guard;
  magma_dpotrs_gpu(uplo, n, nrhs, dA, ldda, dB, lddb, info);
  AT_CUDA_CHECK(cudaGetLastError());
}

template<>
void magmaCholeskySolve<float>(
    magma_uplo_t uplo, magma_int_t n, magma_int_t nrhs, float* dA, magma_int_t ldda,
    float* dB, magma_int_t lddb, magma_int_t* info) {
  MagmaStreamSyncGuard guard;
  magma_spotrs_gpu(uplo, n, nrhs, dA, ldda, dB, lddb, info);
  AT_CUDA_CHECK(cudaGetLastError());
}

template<>
void magmaCholeskySolve<c10::complex<double>>(
    magma_uplo_t uplo, magma_int_t n, magma_int_t nrhs, c10::complex<double>* dA, magma_int_t ldda,
    c10::complex<double>* dB, magma_int_t lddb, magma_int_t* info) {
  MagmaStreamSyncGuard guard;
  magma_zpotrs_gpu(uplo, n, nrhs,
    reinterpret_cast<magmaDoubleComplex*>(dA), ldda,
    reinterpret_cast<magmaDoubleComplex*>(dB), lddb, info);
  AT_CUDA_CHECK(cudaGetLastError());
}

template<>
void magmaCholeskySolve<c10::complex<float>>(
    magma_uplo_t uplo, magma_int_t n, magma_int_t nrhs, c10::complex<float>* dA, magma_int_t ldda,
    c10::complex<float>* dB, magma_int_t lddb, magma_int_t* info) {
  MagmaStreamSyncGuard guard;
  magma_cpotrs_gpu(uplo, n, nrhs,
    reinterpret_cast<magmaFloatComplex*>(dA), ldda,
    reinterpret_cast<magmaFloatComplex*>(dB), lddb, info);
  AT_CUDA_CHECK(cudaGetLastError());
}

template<>
void magmaCholeskySolveBatched<double>(
    magma_uplo_t uplo, magma_int_t n, magma_int_t nrhs, double** dA_array, magma_int_t ldda,
    double** dB_array, magma_int_t lddb, magma_int_t& info, magma_int_t batchsize, const MAGMAQueue& magma_queue) {
  info = magma_dpotrs_batched(uplo, n, nrhs, dA_array, ldda, dB_array, lddb, batchsize, magma_queue.get_queue());
  AT_CUDA_CHECK(cudaGetLastError());
}

template<>
void magmaCholeskySolveBatched<float>(
    magma_uplo_t uplo, magma_int_t n, magma_int_t nrhs, float** dA_array, magma_int_t ldda,
    float** dB_array, magma_int_t lddb, magma_int_t& info, magma_int_t batchsize, const MAGMAQueue& magma_queue) {
  info = magma_spotrs_batched(uplo, n, nrhs, dA_array, ldda, dB_array, lddb, batchsize, magma_queue.get_queue());
  AT_CUDA_CHECK(cudaGetLastError());
}

template<>
void magmaCholeskySolveBatched<c10::complex<double>>(
    magma_uplo_t uplo, magma_int_t n, magma_int_t nrhs, c10::complex<double>** dA_array, magma_int_t ldda,
    c10::complex<double>** dB_array, magma_int_t lddb, magma_int_t& info, magma_int_t batchsize, const MAGMAQueue& magma_queue) {
  info = magma_zpotrs_batched(uplo, n, nrhs,
    reinterpret_cast<magmaDoubleComplex**>(dA_array), ldda,
    reinterpret_cast<magmaDoubleComplex**>(dB_array), lddb, batchsize, magma_queue.get_queue());
  AT_CUDA_CHECK(cudaGetLastError());
}

template<>
void magmaCholeskySolveBatched<c10::complex<float>>(
    magma_uplo_t uplo, magma_int_t n, magma_int_t nrhs, c10::complex<float>** dA_array, magma_int_t ldda,
    c10::complex<float>** dB_array, magma_int_t lddb, magma_int_t& info, magma_int_t batchsize, const MAGMAQueue& magma_queue) {
  info = magma_cpotrs_batched(uplo, n, nrhs,
    reinterpret_cast<magmaFloatComplex**>(dA_array), ldda,
    reinterpret_cast<magmaFloatComplex**>(dB_array), lddb, batchsize, magma_queue.get_queue());
  AT_CUDA_CHECK(cudaGetLastError());
}

template<>
void magmaCholesky<double>(
    magma_uplo_t uplo, magma_int_t n, double* dA,
    magma_int_t ldda, magma_int_t* info) {
  MagmaStreamSyncGuard guard;
  magma_dpotrf_gpu(uplo, n, dA, ldda, info);
  AT_CUDA_CHECK(cudaGetLastError());
}

template<>
void magmaCholesky<float>(
    magma_uplo_t uplo, magma_int_t n, float* dA,
    magma_int_t ldda, magma_int_t* info) {
  MagmaStreamSyncGuard guard;
  magma_spotrf_gpu(uplo, n, dA, ldda, info);
  AT_CUDA_CHECK(cudaGetLastError());
}

template<>
void magmaCholesky<c10::complex<double>>(
    magma_uplo_t uplo, magma_int_t n, c10::complex<double>* dA,
    magma_int_t ldda, magma_int_t* info) {
  MagmaStreamSyncGuard guard;
  magma_zpotrf_gpu(uplo, n, reinterpret_cast<magmaDoubleComplex*>(dA), ldda, info);
  AT_CUDA_CHECK(cudaGetLastError());
}

template<>
void magmaCholesky<c10::complex<float>>(
    magma_uplo_t uplo, magma_int_t n, c10::complex<float>* dA,
    magma_int_t ldda, magma_int_t* info) {
  MagmaStreamSyncGuard guard;
  magma_cpotrf_gpu(uplo, n, reinterpret_cast<magmaFloatComplex*>(dA), ldda, info);
  AT_CUDA_CHECK(cudaGetLastError());
}

template<>
void magmaCholeskyBatched<double>(
    magma_uplo_t uplo, magma_int_t n, double** dA_array, magma_int_t ldda,
    magma_int_t* info_array, magma_int_t batchsize, const MAGMAQueue& magma_queue) {
  magma_dpotrf_batched(uplo, n, dA_array, ldda, info_array, batchsize, magma_queue.get_queue());
  AT_CUDA_CHECK(cudaGetLastError());
}

template<>
void magmaCholeskyBatched<float>(
    magma_uplo_t uplo, magma_int_t n, float** dA_array, magma_int_t ldda,
    magma_int_t* info_array, magma_int_t batchsize, const MAGMAQueue& magma_queue) {
  magma_spotrf_batched(uplo, n, dA_array, ldda, info_array, batchsize, magma_queue.get_queue());
  AT_CUDA_CHECK(cudaGetLastError());
}

template<>
void magmaCholeskyBatched<c10::complex<double>>(
    magma_uplo_t uplo, magma_int_t n, c10::complex<double>** dA_array, magma_int_t ldda,
    magma_int_t* info_array, magma_int_t batchsize, const MAGMAQueue& magma_queue) {
  magma_zpotrf_batched(uplo, n, reinterpret_cast<magmaDoubleComplex**>(dA_array), ldda, info_array, batchsize, magma_queue.get_queue());
  AT_CUDA_CHECK(cudaGetLastError());
}

template<>
void magmaCholeskyBatched<c10::complex<float>>(
    magma_uplo_t uplo, magma_int_t n, c10::complex<float>** dA_array, magma_int_t ldda,
    magma_int_t* info_array, magma_int_t batchsize, const MAGMAQueue& magma_queue) {
  magma_cpotrf_batched(uplo, n, reinterpret_cast<magmaFloatComplex**>(dA_array), ldda, info_array, batchsize, magma_queue.get_queue());
  AT_CUDA_CHECK(cudaGetLastError());
}

template<>
void magmaTriangularSolveBatched<double>(
    magma_uplo_t uplo, magma_trans_t trans, magma_diag_t diag, magma_int_t m, magma_int_t n,
    double** dA_array, magma_int_t ldda, double** dB_array, magma_int_t lddb, magma_int_t batchsize,
    const MAGMAQueue& magma_queue) {
  magmablas_dtrsm_batched(MagmaLeft, uplo, trans, diag, m, n, 1, dA_array, ldda, dB_array, lddb, batchsize, magma_queue.get_queue());
  AT_CUDA_CHECK(cudaGetLastError());
}

template<>
void magmaTriangularSolveBatched<float>(
    magma_uplo_t uplo, magma_trans_t trans, magma_diag_t diag, magma_int_t m, magma_int_t n,
    float** dA_array, magma_int_t ldda, float** dB_array, magma_int_t lddb, magma_int_t batchsize,
    const MAGMAQueue& magma_queue) {
  magmablas_strsm_batched(MagmaLeft, uplo, trans, diag, m, n, 1, dA_array, ldda, dB_array, lddb, batchsize, magma_queue.get_queue());
  AT_CUDA_CHECK(cudaGetLastError());
}

template<>
void magmaTriangularSolveBatched<c10::complex<double>>(
    magma_uplo_t uplo, magma_trans_t trans, magma_diag_t diag, magma_int_t m, magma_int_t n,
    c10::complex<double>** dA_array, magma_int_t ldda, c10::complex<double>** dB_array, magma_int_t lddb, magma_int_t batchsize,
    const MAGMAQueue& magma_queue) {
  magmaDoubleComplex alpha({1, 0});
  magmablas_ztrsm_batched(MagmaLeft, uplo, trans, diag, m, n, alpha,
    reinterpret_cast<magmaDoubleComplex**>(dA_array), ldda,
    reinterpret_cast<magmaDoubleComplex**>(dB_array), lddb, batchsize, magma_queue.get_queue());
  AT_CUDA_CHECK(cudaGetLastError());
}

template<>
void magmaTriangularSolveBatched<c10::complex<float>>(
    magma_uplo_t uplo, magma_trans_t trans, magma_diag_t diag, magma_int_t m, magma_int_t n,
    c10::complex<float>** dA_array, magma_int_t ldda, c10::complex<float>** dB_array, magma_int_t lddb, magma_int_t batchsize,
    const MAGMAQueue& magma_queue) {
  magmaFloatComplex alpha({1, 0});
  magmablas_ctrsm_batched(MagmaLeft, uplo, trans, diag, m, n, alpha,
    reinterpret_cast<magmaFloatComplex**>(dA_array), ldda,
    reinterpret_cast<magmaFloatComplex**>(dB_array), lddb, batchsize, magma_queue.get_queue());
  AT_CUDA_CHECK(cudaGetLastError());
}

template<>
inline magma_int_t magmaGeqrfOptimalBlocksize<double>(magma_int_t m, magma_int_t n) {
  return magma_get_dgeqrf_nb(m, n);
}

template<>
inline magma_int_t magmaGeqrfOptimalBlocksize<float>(magma_int_t m, magma_int_t n) {
  return magma_get_sgeqrf_nb(m, n);
}

template <>
inline magma_int_t magmaGeqrfOptimalBlocksize<c10::complex<double>>(
    magma_int_t m,
    magma_int_t n) {
  return magma_get_zgeqrf_nb(m, n);
}

template <>
inline magma_int_t magmaGeqrfOptimalBlocksize<c10::complex<float>>(
    magma_int_t m,
    magma_int_t n) {
  return magma_get_cgeqrf_nb(m, n);
}

template<>
void magmaGeqrf<double>(
    magma_int_t m, magma_int_t n, double* dA, magma_int_t ldda,
    double* tau, double* dT, magma_int_t* info, bool is_v2) {
  MagmaStreamSyncGuard guard;
  if (!is_v2) {
    magma_dgeqrf_gpu(m, n, dA, ldda, tau, dT, info);
  } else {
    magma_dgeqrf2_gpu(m, n, dA, ldda, tau, info);
  }
  AT_CUDA_CHECK(cudaGetLastError());
}

template<>
void magmaGeqrf<float>(
    magma_int_t m, magma_int_t n, float* dA, magma_int_t ldda,
    float* tau, float* dT, magma_int_t* info, bool is_v2) {
  MagmaStreamSyncGuard guard;
  if (!is_v2) {
    magma_sgeqrf_gpu(m, n, dA, ldda, tau, dT, info);
  } else {
    magma_sgeqrf2_gpu(m, n, dA, ldda, tau, info);
  }
  AT_CUDA_CHECK(cudaGetLastError());
}

template <>
void magmaGeqrf<c10::complex<double>>(
    magma_int_t m,
    magma_int_t n,
    c10::complex<double>* dA,
    magma_int_t ldda,
    c10::complex<double>* tau,
    c10::complex<double>* dT,
    magma_int_t* info,
    bool is_v2) {
  MagmaStreamSyncGuard guard;
  if (!is_v2) {
    magma_zgeqrf_gpu(
        m,
        n,
        reinterpret_cast<magmaDoubleComplex*>(dA),
        ldda,
        reinterpret_cast<magmaDoubleComplex*>(tau),
        reinterpret_cast<magmaDoubleComplex*>(dT),
        info);
  } else {
    magma_zgeqrf2_gpu(
        m,
        n,
        reinterpret_cast<magmaDoubleComplex*>(dA),
        ldda,
        reinterpret_cast<magmaDoubleComplex*>(tau),
        info);
  }
  AT_CUDA_CHECK(cudaGetLastError());
}

template <>
void magmaGeqrf<c10::complex<float>>(
    magma_int_t m,
    magma_int_t n,
    c10::complex<float>* dA,
    magma_int_t ldda,
    c10::complex<float>* tau,
    c10::complex<float>* dT,
    magma_int_t* info,
    bool is_v2) {
  MagmaStreamSyncGuard guard;
  if (!is_v2) {
    magma_cgeqrf_gpu(
        m,
        n,
        reinterpret_cast<magmaFloatComplex*>(dA),
        ldda,
        reinterpret_cast<magmaFloatComplex*>(tau),
        reinterpret_cast<magmaFloatComplex*>(dT),
        info);
  } else {
    magma_cgeqrf2_gpu(
        m,
        n,
        reinterpret_cast<magmaFloatComplex*>(dA),
        ldda,
        reinterpret_cast<magmaFloatComplex*>(tau),
        info);
  }
  AT_CUDA_CHECK(cudaGetLastError());
}

template<>
void magmaOrgqr<double>(
    magma_int_t m, magma_int_t n, magma_int_t k, double* dA, magma_int_t ldda,
    double* tau, double* dT, magma_int_t nb, magma_int_t* info) {
  MagmaStreamSyncGuard guard;
  magma_dorgqr_gpu(m, n, k, dA, ldda, tau, dT, nb, info);
  AT_CUDA_CHECK(cudaGetLastError());
}

template<>
void magmaOrgqr<float>(
    magma_int_t m, magma_int_t n, magma_int_t k, float* dA, magma_int_t ldda,
    float* tau, float* dT, magma_int_t nb, magma_int_t* info) {
  MagmaStreamSyncGuard guard;
  magma_sorgqr_gpu(m, n, k, dA, ldda, tau, dT, nb, info);
  AT_CUDA_CHECK(cudaGetLastError());
}

template <>
void magmaOrgqr<c10::complex<double>>(
    magma_int_t m,
    magma_int_t n,
    magma_int_t k,
    c10::complex<double>* dA,
    magma_int_t ldda,
    c10::complex<double>* tau,
    c10::complex<double>* dT,
    magma_int_t nb,
    magma_int_t* info) {
  MagmaStreamSyncGuard guard;
  magma_zungqr_gpu(
      m,
      n,
      k,
      reinterpret_cast<magmaDoubleComplex*>(dA),
      ldda,
      reinterpret_cast<magmaDoubleComplex*>(tau),
      reinterpret_cast<magmaDoubleComplex*>(dT),
      nb,
      info);
  AT_CUDA_CHECK(cudaGetLastError());
}

template <>
void magmaOrgqr<c10::complex<float>>(
    magma_int_t m,
    magma_int_t n,
    magma_int_t k,
    c10::complex<float>* dA,
    magma_int_t ldda,
    c10::complex<float>* tau,
    c10::complex<float>* dT,
    magma_int_t nb,
    magma_int_t* info) {
  MagmaStreamSyncGuard guard;
  magma_cungqr_gpu(
    m,
    n,
    k,
    reinterpret_cast<magmaFloatComplex*>(dA),
    ldda,
    reinterpret_cast<magmaFloatComplex*>(tau),
    reinterpret_cast<magmaFloatComplex*>(dT),
    nb,
    info);
  AT_CUDA_CHECK(cudaGetLastError());
}

template<>
void magmaSyevd<double>(
    magma_vec_t jobz, magma_uplo_t uplo, magma_int_t n, double* dA, magma_int_t ldda,
    double* w, double* wA, magma_int_t ldwa, double* work, magma_int_t lwork, double* rwork,
    magma_int_t lrwork, magma_int_t* iwork, magma_int_t liwork, magma_int_t* info) {
  (void)rwork;  // unused
  (void)lrwork;  // unused
  MagmaStreamSyncGuard guard;
  magma_dsyevd_gpu(jobz, uplo, n, dA, ldda, w, wA, ldwa, work, lwork, iwork, liwork, info);
  AT_CUDA_CHECK(cudaGetLastError());
}

template<>
void magmaSyevd<float>(
    magma_vec_t jobz, magma_uplo_t uplo, magma_int_t n, float* dA, magma_int_t ldda,
    float* w, float* wA, magma_int_t ldwa, float* work, magma_int_t lwork, float* rwork,
    magma_int_t lrwork, magma_int_t* iwork, magma_int_t liwork, magma_int_t* info) {
  (void)rwork;  // unused
  (void)lrwork;  // unused
  MagmaStreamSyncGuard guard;
  magma_ssyevd_gpu(jobz, uplo, n, dA, ldda, w, wA, ldwa, work, lwork, iwork, liwork, info);
  AT_CUDA_CHECK(cudaGetLastError());
}

template<>
void magmaSyevd<c10::complex<double>, double>(
    magma_vec_t jobz, magma_uplo_t uplo, magma_int_t n, c10::complex<double>* dA, magma_int_t ldda,
    double* w, c10::complex<double>* wA, magma_int_t ldwa, c10::complex<double>* work, magma_int_t lwork, double* rwork,
    magma_int_t lrwork, magma_int_t* iwork, magma_int_t liwork, magma_int_t* info) {
  MagmaStreamSyncGuard guard;
  magma_zheevd_gpu(
      jobz, uplo, n, reinterpret_cast<magmaDoubleComplex*>(dA), ldda, w, reinterpret_cast<magmaDoubleComplex*>(wA),
      ldwa, reinterpret_cast<magmaDoubleComplex*>(work), lwork, rwork, lrwork, iwork, liwork, info);
  AT_CUDA_CHECK(cudaGetLastError());
}

template<>
void magmaSyevd<c10::complex<float>, float>(
    magma_vec_t jobz, magma_uplo_t uplo, magma_int_t n, c10::complex<float>* dA, magma_int_t ldda,
    float* w, c10::complex<float>* wA, magma_int_t ldwa, c10::complex<float>* work, magma_int_t lwork, float* rwork,
    magma_int_t lrwork, magma_int_t* iwork, magma_int_t liwork, magma_int_t* info) {
  MagmaStreamSyncGuard guard;
  magma_cheevd_gpu(
      jobz, uplo, n, reinterpret_cast<magmaFloatComplex*>(dA), ldda, w, reinterpret_cast<magmaFloatComplex*>(wA),
      ldwa, reinterpret_cast<magmaFloatComplex*>(work), lwork, rwork, lrwork, iwork, liwork, info);
  AT_CUDA_CHECK(cudaGetLastError());
}

template<>
void magmaEig<double>(
    magma_vec_t jobvl, magma_vec_t jobvr, magma_int_t n,
    double *A, magma_int_t lda,
    double *w,
    double *VL, magma_int_t ldvl,
    double *VR, magma_int_t ldvr,
    double *work, magma_int_t lwork,
    double *rwork,
    magma_int_t *info) {
  MagmaStreamSyncGuard guard;
  // magma [sd]geev wants to separate output arrays: wr and wi for the real
  // and imaginary parts
  double *wr = w;
  double *wi = w + n;
  (void)rwork; // unused
  magma_dgeev(jobvl, jobvr, n, A, lda, wr, wi, VL, ldvl, VR, ldvr, work, lwork, info);
  AT_CUDA_CHECK(cudaGetLastError());
}

template<>
void magmaEig<float>(
    magma_vec_t jobvl, magma_vec_t jobvr, magma_int_t n,
    float *A, magma_int_t lda,
    float *w,
    float *VL, magma_int_t ldvl,
    float *VR, magma_int_t ldvr,
    float *work, magma_int_t lwork,
    float *rwork,
    magma_int_t *info) {
  MagmaStreamSyncGuard guard;
  float *wr = w;
  float *wi = w + n;
  (void)rwork; // unused
  magma_sgeev(jobvl, jobvr, n, A, lda, wr, wi, VL, ldvl, VR, ldvr, work, lwork, info);
  AT_CUDA_CHECK(cudaGetLastError());
}

template<>
void magmaEig<c10::complex<double>, double>(
    magma_vec_t jobvl, magma_vec_t jobvr, magma_int_t n,
    c10::complex<double> *A, magma_int_t lda,
    c10::complex<double> *w,
    c10::complex<double> *VL, magma_int_t ldvl,
    c10::complex<double> *VR, magma_int_t ldvr,
    c10::complex<double> *work, magma_int_t lwork,
    double *rwork,
    magma_int_t *info) {
  MagmaStreamSyncGuard guard;
  magma_zgeev(jobvl, jobvr, n,
         reinterpret_cast<magmaDoubleComplex*>(A), lda,
         reinterpret_cast<magmaDoubleComplex*>(w),
         reinterpret_cast<magmaDoubleComplex*>(VL), ldvl,
         reinterpret_cast<magmaDoubleComplex*>(VR), ldvr,
         reinterpret_cast<magmaDoubleComplex*>(work), lwork,
         rwork, info);
  AT_CUDA_CHECK(cudaGetLastError());
}

template<>
void magmaEig<c10::complex<float>, float>(
    magma_vec_t jobvl, magma_vec_t jobvr, magma_int_t n,
    c10::complex<float> *A, magma_int_t lda,
    c10::complex<float> *w,
    c10::complex<float> *VL, magma_int_t ldvl,
    c10::complex<float> *VR, magma_int_t ldvr,
    c10::complex<float> *work, magma_int_t lwork,
    float *rwork,
    magma_int_t *info) {
  MagmaStreamSyncGuard guard;
  magma_cgeev(jobvl, jobvr, n,
         reinterpret_cast<magmaFloatComplex*>(A), lda,
         reinterpret_cast<magmaFloatComplex*>(w),
         reinterpret_cast<magmaFloatComplex*>(VL), ldvl,
         reinterpret_cast<magmaFloatComplex*>(VR), ldvr,
         reinterpret_cast<magmaFloatComplex*>(work), lwork,
         rwork, info);
  AT_CUDA_CHECK(cudaGetLastError());
}

template<>
void magmaSvd<double>(
    magma_vec_t jobz, magma_int_t m, magma_int_t n, double* A,
    magma_int_t lda, double* s, double* U, magma_int_t ldu,
    double* VT, magma_int_t ldvt, double* work, magma_int_t lwork,
    double *rwork, magma_int_t* iwork, magma_int_t* info) {
  (void)rwork; // unused
  MagmaStreamSyncGuard guard;
  magma_dgesdd(jobz, m, n, A, lda, s, U, ldu, VT, ldvt, work, lwork, iwork, info);
  AT_CUDA_CHECK(cudaGetLastError());
}

template<>
void magmaSvd<float>(
    magma_vec_t jobz, magma_int_t m, magma_int_t n, float* A,
    magma_int_t lda, float* s, float* U, magma_int_t ldu,
    float* VT, magma_int_t ldvt, float* work, magma_int_t lwork,
    float* rwork, magma_int_t* iwork, magma_int_t* info) {
  (void)rwork; // unused
  MagmaStreamSyncGuard guard;
  magma_sgesdd(jobz, m, n, A, lda, s, U, ldu, VT, ldvt, work, lwork, iwork, info);
  AT_CUDA_CHECK(cudaGetLastError());
}

template<>
void magmaSvd<c10::complex<float>, float>(
    magma_vec_t jobz, magma_int_t m, magma_int_t n, c10::complex<float>* A,
    magma_int_t lda, float* s, c10::complex<float>* U, magma_int_t ldu,
    c10::complex<float>* VT, magma_int_t ldvt, c10::complex<float>* work, magma_int_t lwork,
    float *rwork, magma_int_t* iwork, magma_int_t* info) {
  MagmaStreamSyncGuard guard;
  magma_cgesdd(jobz, m, n, reinterpret_cast<magmaFloatComplex*>(A), lda, s,
                reinterpret_cast<magmaFloatComplex*>(U), ldu,
                reinterpret_cast<magmaFloatComplex*>(VT), ldvt,
                reinterpret_cast<magmaFloatComplex*>(work), lwork,
                rwork, iwork, info);
  AT_CUDA_CHECK(cudaGetLastError());
}

template<>
void magmaSvd<c10::complex<double>, double>(
    magma_vec_t jobz, magma_int_t m, magma_int_t n, c10::complex<double>* A,
    magma_int_t lda, double* s, c10::complex<double>* U, magma_int_t ldu,
    c10::complex<double>* VT, magma_int_t ldvt, c10::complex<double>* work, magma_int_t lwork,
    double *rwork, magma_int_t* iwork, magma_int_t* info) {
  MagmaStreamSyncGuard guard;
  magma_zgesdd(jobz, m, n, reinterpret_cast<magmaDoubleComplex*>(A), lda, s,
                reinterpret_cast<magmaDoubleComplex*>(U), ldu,
                reinterpret_cast<magmaDoubleComplex*>(VT), ldvt,
                reinterpret_cast<magmaDoubleComplex*>(work), lwork,
                rwork, iwork, info);
  AT_CUDA_CHECK(cudaGetLastError());
}

template<>
void magmaLuSolve<double>(
    magma_int_t n, magma_int_t nrhs, double* dA, magma_int_t ldda, magma_int_t* ipiv,
    double* dB, magma_int_t lddb, magma_int_t* info) {
  MagmaStreamSyncGuard guard;
  magma_dgetrs_gpu(MagmaNoTrans, n, nrhs, dA, ldda, ipiv, dB, lddb, info);
  AT_CUDA_CHECK(cudaGetLastError());
}

template<>
void magmaLuSolve<float>(
    magma_int_t n, magma_int_t nrhs, float* dA, magma_int_t ldda, magma_int_t* ipiv,
    float* dB, magma_int_t lddb, magma_int_t* info) {
  MagmaStreamSyncGuard guard;
  magma_sgetrs_gpu(MagmaNoTrans, n, nrhs, dA, ldda, ipiv, dB, lddb, info);
  AT_CUDA_CHECK(cudaGetLastError());
}

template<>
void magmaLuSolve<c10::complex<double>>(
    magma_int_t n, magma_int_t nrhs, c10::complex<double>* dA, magma_int_t ldda, magma_int_t* ipiv,
    c10::complex<double>* dB, magma_int_t lddb, magma_int_t* info) {
  MagmaStreamSyncGuard guard;
  magma_zgetrs_gpu(MagmaNoTrans, n, nrhs, reinterpret_cast<magmaDoubleComplex*>(dA), ldda, ipiv, reinterpret_cast<magmaDoubleComplex*>(dB), lddb, info);
  AT_CUDA_CHECK(cudaGetLastError());
}

template<>
void magmaLuSolve<c10::complex<float>>(
    magma_int_t n, magma_int_t nrhs, c10::complex<float>* dA, magma_int_t ldda, magma_int_t* ipiv,
    c10::complex<float>* dB, magma_int_t lddb, magma_int_t* info) {
  MagmaStreamSyncGuard guard;
  magma_cgetrs_gpu(MagmaNoTrans, n, nrhs, reinterpret_cast<magmaFloatComplex*>(dA), ldda, ipiv, reinterpret_cast<magmaFloatComplex*>(dB), lddb, info);
  AT_CUDA_CHECK(cudaGetLastError());
}

template<>
void magmaLuSolveBatched<double>(
    magma_int_t n, magma_int_t nrhs, double** dA_array, magma_int_t ldda, magma_int_t** dipiv_array,
    double** dB_array, magma_int_t lddb, magma_int_t& info,
    magma_int_t batchsize, const MAGMAQueue& magma_queue) {
  info = magma_dgetrs_batched(MagmaNoTrans, n, nrhs, dA_array, ldda, dipiv_array, dB_array, lddb, batchsize, magma_queue.get_queue());
  AT_CUDA_CHECK(cudaGetLastError());
}

template<>
void magmaLuSolveBatched<float>(
    magma_int_t n, magma_int_t nrhs, float** dA_array, magma_int_t ldda, magma_int_t** dipiv_array,
    float** dB_array, magma_int_t lddb, magma_int_t& info,
    magma_int_t batchsize, const MAGMAQueue& magma_queue) {
 info = magma_sgetrs_batched(MagmaNoTrans, n, nrhs, dA_array, ldda, dipiv_array, dB_array, lddb, batchsize, magma_queue.get_queue());
 AT_CUDA_CHECK(cudaGetLastError());
}

template<>
void magmaLuSolveBatched<c10::complex<double>>(
    magma_int_t n, magma_int_t nrhs, c10::complex<double>** dA_array, magma_int_t ldda, magma_int_t** dipiv_array,
    c10::complex<double>** dB_array, magma_int_t lddb, magma_int_t& info,
    magma_int_t batchsize, const MAGMAQueue& magma_queue) {
  info = magma_zgetrs_batched(MagmaNoTrans, n, nrhs, reinterpret_cast<magmaDoubleComplex**>(dA_array), ldda, dipiv_array, reinterpret_cast<magmaDoubleComplex**>(dB_array), lddb, batchsize, magma_queue.get_queue());
  AT_CUDA_CHECK(cudaGetLastError());
}

template<>
void magmaLuSolveBatched<c10::complex<float>>(
    magma_int_t n, magma_int_t nrhs, c10::complex<float>** dA_array, magma_int_t ldda, magma_int_t** dipiv_array,
    c10::complex<float>** dB_array, magma_int_t lddb, magma_int_t& info,
    magma_int_t batchsize, const MAGMAQueue& magma_queue) {
 info = magma_cgetrs_batched(MagmaNoTrans, n, nrhs, reinterpret_cast<magmaFloatComplex**>(dA_array), ldda, dipiv_array, reinterpret_cast<magmaFloatComplex**>(dB_array), lddb, batchsize, magma_queue.get_queue());
 AT_CUDA_CHECK(cudaGetLastError());
}

template<>
void magmaGels<float>(
    magma_trans_t trans, magma_int_t m, magma_int_t n, magma_int_t nrhs,
    float* dA, magma_int_t ldda, float* dB, magma_int_t lddb,
    float* hwork, magma_int_t lwork, magma_int_t* info) {
  MagmaStreamSyncGuard guard;
  magma_sgels_gpu(trans, m, n, nrhs,
      dA, ldda, dB, lddb,
      hwork, lwork, info);
  AT_CUDA_CHECK(cudaGetLastError());
}

template<>
void magmaGels<double>(
    magma_trans_t trans, magma_int_t m, magma_int_t n, magma_int_t nrhs,
    double* dA, magma_int_t ldda, double* dB, magma_int_t lddb,
    double* hwork, magma_int_t lwork, magma_int_t* info) {
  MagmaStreamSyncGuard guard;
  magma_dgels_gpu(trans, m, n, nrhs,
      dA, ldda, dB, lddb,
      hwork, lwork, info);
  AT_CUDA_CHECK(cudaGetLastError());
}

template<>
void magmaGels<c10::complex<float>>(
    magma_trans_t trans, magma_int_t m, magma_int_t n, magma_int_t nrhs,
    c10::complex<float>* dA, magma_int_t ldda, c10::complex<float>* dB, magma_int_t lddb,
    c10::complex<float>* hwork, magma_int_t lwork, magma_int_t* info) {
  MagmaStreamSyncGuard guard;
  magma_cgels_gpu(trans, m, n, nrhs,
      reinterpret_cast<magmaFloatComplex*>(dA), ldda,
      reinterpret_cast<magmaFloatComplex*>(dB), lddb,
      reinterpret_cast<magmaFloatComplex*>(hwork), lwork, info);
  AT_CUDA_CHECK(cudaGetLastError());
}

template<>
void magmaGels<c10::complex<double>>(
    magma_trans_t trans, magma_int_t m, magma_int_t n, magma_int_t nrhs,
    c10::complex<double>* dA, magma_int_t ldda, c10::complex<double>* dB, magma_int_t lddb,
    c10::complex<double>* hwork, magma_int_t lwork, magma_int_t* info) {
  MagmaStreamSyncGuard guard;
  magma_zgels_gpu(trans, m, n, nrhs,
      reinterpret_cast<magmaDoubleComplex*>(dA), ldda,
      reinterpret_cast<magmaDoubleComplex*>(dB), lddb,
      reinterpret_cast<magmaDoubleComplex*>(hwork), lwork, info);
  AT_CUDA_CHECK(cudaGetLastError());
}
#endif

#define ALLOCATE_ARRAY(name, type, size) \
  auto storage_##name = pin_memory<type>(size); \
  name = static_cast<type*>(storage_##name.data());

// ~~~~~~~~~~~~~~~~~~~~~~~~~~~~~~~~~~ solve ~~~~~~~~~~~~~~~~~~~~~~~~~~~~~~~~~~~~~~

template <typename scalar_t>
static void apply_solve(Tensor& b, Tensor& A, Tensor& infos_out) {
#ifndef USE_MAGMA
AT_ERROR("solve: MAGMA library not found in "
    "compilation. Please rebuild with MAGMA.");
#else
  auto A_data = A.data_ptr<scalar_t>();
  auto b_data = b.data_ptr<scalar_t>();
  magma_int_t n = magma_int_cast(A.size(-2), "A.size(-2)");
  magma_int_t nrhs = magma_int_cast(b.size(-1), "b.size(-1)");
  magma_int_t lda = std::max(magma_int_t{1}, n);

  if (b.dim() == 2) {
    auto ipiv = at::empty({n}, at::kInt);
    // magmaSolve requires infos tensor to live on CPU
    Tensor infos = at::empty(infos_out.sizes(), infos_out.options().device(kCPU));
    magmaSolve<scalar_t>(n, nrhs, A_data, lda, ipiv.data_ptr<magma_int_t>(),
                        b_data, lda, infos.data_ptr<magma_int_t>());
    infos_out.copy_(infos);
  } else {
    auto infos_data = infos_out.data_ptr<magma_int_t>();
    auto A_mat_stride = matrixStride(A);
    auto b_mat_stride = matrixStride(b);
    magma_int_t batch_size = magma_int_cast(batchCount(A), "batchCount");

    magma_int_t* ipiv_data;
    magma_int_t** ipiv_array;
    scalar_t** A_array;
    scalar_t** b_array;

    ALLOCATE_ARRAY(ipiv_data, magma_int_t, batch_size * n);
    ALLOCATE_ARRAY(ipiv_array, magma_int_t*, batch_size);
    ALLOCATE_ARRAY(A_array, scalar_t*, batch_size);
    ALLOCATE_ARRAY(b_array, scalar_t*, batch_size);

    // Set up the created arrays
    for (int64_t i = 0; i < batch_size; i++) {
      A_array[i] = &A_data[i * A_mat_stride];
      b_array[i] = &b_data[i * b_mat_stride];
      ipiv_array[i] = &ipiv_data[i * n];
    }

    MAGMAQueue magma_queue(b.get_device());

    constexpr int64_t batch_limit = 65535;
    // Compute as many batches of 65535 possible
    // The number of "mini"-batches are floor(batch_size / batch_limit)
    // and these cover floor(batch_size / batch_limit) * batch_limit matrix solves
    int64_t mini_batches = batch_size / batch_limit, mini_idx;
    for (mini_idx = 0; mini_idx < mini_batches * batch_limit; mini_idx += batch_limit) {
      scalar_t** A_array_cur = &A_array[mini_idx];
      scalar_t** b_array_cur = &b_array[mini_idx];
      magma_int_t** ipiv_array_cur = &ipiv_array[mini_idx];
      magma_int_t* info_array_cur = &infos_data[mini_idx];

      magmaSolveBatched<scalar_t>(
          n, nrhs, A_array_cur, lda, ipiv_array_cur, b_array_cur, lda,
          info_array_cur, batch_limit, magma_queue);
    }

    // Compute whatever is left = batch_size - floor(batch_size / batch_limit) * batch_limit
    // which concisely is equal to batch_size % batch_limit
    if (batch_size % batch_limit != 0) {
      magmaSolveBatched<scalar_t>(
          n, nrhs, &A_array[mini_idx], lda, &ipiv_array[mini_idx], &b_array[mini_idx], lda,
          &infos_data[mini_idx], batch_size % batch_limit, magma_queue);
    }
  }
#endif
}

std::tuple<Tensor, Tensor> _solve_helper_cuda(const Tensor& self, const Tensor& A) {
  auto self_working_copy = cloneBatchedColumnMajor(self);
  auto A_working_copy = cloneBatchedColumnMajor(A);
  // infos might not get filled for empty inputs therefore at::zeros is used instead of at::empty
  auto infos = at::zeros({std::max<int64_t>(1, batchCount(self))}, self.options().dtype(kInt));
  AT_DISPATCH_FLOATING_AND_COMPLEX_TYPES(self.scalar_type(), "solve_cuda", [&]{
    apply_solve<scalar_t>(self_working_copy, A_working_copy, infos);
  });
  if (self.dim() > 2) {
    batchCheckErrors(infos, "solve_cuda");
  } else {
    singleCheckErrors(infos.item().toInt(), "solve_cuda");
  }
  return std::tuple<Tensor, Tensor>(self_working_copy, A_working_copy);
}

// This is a type dispatching helper function for 'apply_solve'
Tensor& _linalg_solve_out_helper_cuda(Tensor& result, Tensor& input, Tensor& infos) {
  // 'result' and 'input' should be in column major order (it should be checked before calling this function)
  // the content of 'result', 'input' and 'infos' is overwritten by 'apply_solve'
  // 'result' should contain data of 'other' tensor (right-hand-side of the linear system of equations)
  // 'input' should contain data of origianl 'input' tensor (left-hand-side of the linear system)
  AT_DISPATCH_FLOATING_AND_COMPLEX_TYPES(result.scalar_type(), "linalg_solve_out_cpu", [&]{
    apply_solve<scalar_t>(result, input, infos);
  });
  return result;
}

// ~~~~~~~~~~~~~~~~~~~~~~~~~~~~~~~~~ inverse ~~~~~~~~~~~~~~~~~~~~~~~~~~~~~~~~~~~~

/*
Computes the inverse of n-by-n matrix 'self', it is saved to 'self_inv'.
'infos' is an int Tensor containing error codes for each matrix in the batched input.
'infos_lu' is for holding magmaLU errors, and 'infos_getri' is for holding magmaGetri errors
For more information see MAGMA's documentation for GETRI and GETRF routines.
*/
template <typename scalar_t>
static void apply_batched_inverse(Tensor& self, Tensor& self_inv, Tensor& infos_lu, Tensor& infos_getri) {
#ifndef USE_MAGMA
AT_ERROR("inverse: MAGMA library not found in "
    "compilation. Please rebuild with MAGMA.");
#else
  auto self_data = self.data_ptr<scalar_t>();
  auto self_mat_stride = matrixStride(self);
  auto self_inv_data = self_inv.data_ptr<scalar_t>();
  auto self_inv_mat_stride = matrixStride(self_inv);

  auto infos_lu_data = infos_lu.data_ptr<magma_int_t>();
  auto infos_getri_data = infos_getri.data_ptr<magma_int_t>();

  magma_int_t batch_size = magma_int_cast(batchCount(self), "batchCount");
  // MAGMA does not work with batch_size == 0, let's return early in this case
  if (batch_size == 0) {
    return;
  }

  magma_int_t n = magma_int_cast(self.size(-2), "self.size(-2)");
  magma_int_t lda = std::max<magma_int_t>(1, n);

  magma_int_t* ipiv_data;
  magma_int_t** ipiv_array;
  scalar_t** self_array;
  scalar_t** self_inv_array;

  ALLOCATE_ARRAY(ipiv_data, magma_int_t, batch_size * lda);
  ALLOCATE_ARRAY(ipiv_array, magma_int_t*, batch_size);
  ALLOCATE_ARRAY(self_array, scalar_t*, batch_size);
  ALLOCATE_ARRAY(self_inv_array, scalar_t*, batch_size);

  // Set up the created arrays
  for (int64_t i = 0; i < batch_size; i++) {
    self_array[i] = &self_data[i * self_mat_stride];
    self_inv_array[i] = &self_inv_data[i * self_inv_mat_stride];
    ipiv_array[i] = &ipiv_data[i * n];
  }
  // magmaLuBatched leaves ipiv_data values unwritten for singular matrices.
  // Initialize to avoid memory access violations inside magma kernels (gh-51930).
  std::fill_n(ipiv_data, batch_size * n, 1);

  MAGMAQueue magma_queue(self.get_device());
  magmaLuBatched<scalar_t>(
    n, n, self_array, lda, ipiv_array, infos_lu_data,
    batch_size, magma_queue);

  constexpr int64_t batch_limit = 65535;
  // Compute as many batches of 65535 possible
  // The number of "mini"-batches are floor(batch_size / batch_limit)
  // and these cover floor(batch_size / batch_limit) * batch_limit matrix solves
  int64_t mini_batches = batch_size / batch_limit, mini_idx;
  for (mini_idx = 0; mini_idx < mini_batches * batch_limit; mini_idx += batch_limit) {
    scalar_t** self_array_cur = &self_array[mini_idx];
    scalar_t** self_inv_array_cur = &self_inv_array[mini_idx];
    magma_int_t** ipiv_array_cur = &ipiv_array[mini_idx];
    magma_int_t* info_array_cur_getri = &infos_getri_data[mini_idx];

    magmaGetriBatched<scalar_t>(
      n, self_array_cur, lda, ipiv_array_cur, self_inv_array_cur,
      lda, info_array_cur_getri, batch_limit, magma_queue);
  }

  // Compute whatever is left = batch_size - floor(batch_size / batch_limit) * batch_limit
  // which concisely is equal to batch_size % batch_limit
  if (batch_size % batch_limit != 0) {
    magmaGetriBatched<scalar_t>(
      n, &self_array[mini_idx], lda, &ipiv_array[mini_idx], &self_inv_array[mini_idx],
      lda, &infos_getri_data[mini_idx], batch_size % batch_limit, magma_queue);
  }
#endif
}

template <typename scalar_t>
static void apply_single_inverse(Tensor& self, Tensor& infos_lu, Tensor& infos_getri) {
#ifndef USE_MAGMA
AT_ERROR("inverse: MAGMA library not found in "
    "compilation. Please rebuild with MAGMA.");
#else
  auto self_data = self.data_ptr<scalar_t>();
  magma_int_t n = magma_int_cast(self.size(-2), "self.size(-2)");
  magma_int_t lda = std::max<magma_int_t>(1, n);
  magma_int_t lwork = n * magmaGetriOptimalBlocksize<scalar_t>(n);

  // magmaLu and magmaGetri requires infos tensor to live on CPU
  infos_lu = infos_lu.to(at::kCPU);
  infos_getri = infos_getri.to(at::kCPU);

  Tensor ipiv = at::empty({lda}, at::kInt);
  Tensor dwork = at::empty({lwork}, self.options());
  magmaLu<scalar_t>(n, n, self_data, lda, ipiv.data_ptr<magma_int_t>(), infos_lu.data_ptr<magma_int_t>());
  magmaGetri<scalar_t>(
    n, self_data, lda, ipiv.data_ptr<magma_int_t>(), dwork.data_ptr<scalar_t>(), lwork, infos_getri.data_ptr<magma_int_t>());
#endif
}

Tensor _inverse_helper_cuda_legacy(const Tensor& self) {
  auto self_inv_working_copy = cloneBatchedColumnMajor(self);
  if (self.dim() > 2) {
    auto infos_lu = at::zeros({std::max<int64_t>(1, batchCount(self))}, self.options().dtype(kInt));
    auto infos_getri = at::zeros({std::max<int64_t>(1, batchCount(self))}, self.options().dtype(kInt));
    auto self_working_copy = cloneBatchedColumnMajor(self);
    AT_DISPATCH_FLOATING_AND_COMPLEX_TYPES(self.scalar_type(), "inverse_cuda", [&]{
      apply_batched_inverse<scalar_t>(
        self_working_copy, self_inv_working_copy, infos_lu, infos_getri);
    });
    batchCheckErrors(infos_lu, "inverse_cuda");
    batchCheckErrors(infos_getri, "inverse_cuda");
  } else {
    // magmaLu and magmaGetri requires infos tensor to live on CPU
    auto infos_lu = at::zeros({1}, self.options().dtype(kInt).device(kCPU));
    auto infos_getri = at::zeros({1}, self.options().dtype(kInt).device(kCPU));
    AT_DISPATCH_FLOATING_AND_COMPLEX_TYPES(self.scalar_type(), "inverse_cuda", [&]{
      apply_single_inverse<scalar_t>(self_inv_working_copy, infos_lu, infos_getri);
    });
    singleCheckErrors(infos_lu.item().toInt(), "inverse_cuda");
    singleCheckErrors(infos_getri.item().toInt(), "inverse_cuda");
  }
  return self_inv_working_copy;
}

Tensor _inverse_helper_cuda(const Tensor& self) {
#ifdef USE_CUSOLVER
  if ((self.dim() == 2) || (/* self.dim() > 2 && */ batchCount(self) <= 2) || !use_magma_) {
    return _inverse_helper_cuda_lib(self);    // cusolver or cublas
  } else {
    return _inverse_helper_cuda_legacy(self); // magma-cuda
  }
#else
  return _inverse_helper_cuda_legacy(self); // magma-cuda
#endif
}

// This is a type dispatching helper function for 'apply_batched_inverse' and 'singleCheckErrors'
Tensor& _linalg_inv_out_helper_cuda_legacy(Tensor& result, Tensor& infos_lu, Tensor& infos_getri) {
  // assuming result is in column major order and contains the matrices to invert
  if (result.dim() > 2) {
    auto input_working_copy = cloneBatchedColumnMajor(result);
    AT_DISPATCH_FLOATING_AND_COMPLEX_TYPES(result.scalar_type(), "linalg_inv_out_cuda", [&]{
      apply_batched_inverse<scalar_t>(
        input_working_copy, result, infos_lu, infos_getri);
    });
  } else {
    AT_DISPATCH_FLOATING_AND_COMPLEX_TYPES(result.scalar_type(), "linalg_inv_out_cuda", [&]{
      apply_single_inverse<scalar_t>(result, infos_lu, infos_getri);
    });
  }
  return result;
}

// This is a MAGMA/cuSOLVER dispatching helper function
Tensor& _linalg_inv_out_helper_cuda(Tensor &result, Tensor& infos_lu, Tensor& infos_getri) {
  // This function calculates the inverse matrix in-place
  // result should be in column major order and contain matrices to invert
#ifdef USE_CUSOLVER
  if ((result.dim() == 2) || (/* result.dim() > 2 && */ batchCount(result) <= 2) || !use_magma_) {
    return _linalg_inv_out_helper_cuda_lib(result, infos_lu, infos_getri);  // cusolver or cublas
  } else {
    return _linalg_inv_out_helper_cuda_legacy(result, infos_lu, infos_getri);  // magma-cuda
  }
#else
  return _linalg_inv_out_helper_cuda_legacy(result, infos_lu, infos_getri);  // magma-cuda
#endif
  return result;
}

// ~~~~~~~~~~~~~~~~~~~~~~~~~~~~~~ cholesky_solve ~~~~~~~~~~~~~~~~~~~~~~~~~~~~~~~~~

template <typename scalar_t>
static void apply_cholesky_solve(Tensor& b, Tensor& A, bool upper, int64_t& info) {
#ifndef USE_MAGMA
AT_ERROR("cholesky_solve: MAGMA library not found in "
    "compilation. Please rebuild with MAGMA.");
#else
  magma_uplo_t uplo = upper ? MagmaUpper : MagmaLower;

  auto A_data = A.data_ptr<scalar_t>();
  auto b_data = b.data_ptr<scalar_t>();
  magma_int_t n = magma_int_cast(A.size(-2), "A.size(-2)");
  magma_int_t lda = std::max<magma_int_t>(1, n);
  magma_int_t nrhs = magma_int_cast(b.size(-1), "b.size(-1)");

  int info_tmp = 0;
  if (b.dim() == 2) {
    magmaCholeskySolve<scalar_t>(uplo, n, nrhs, A_data, lda,
                                 b_data, lda, &info_tmp);
    info = info_tmp;
  } else {
    auto A_mat_stride = matrixStride(A);
    auto b_mat_stride = matrixStride(b);
    magma_int_t batch_size = magma_int_cast(batchCount(A), "batchCount");

    scalar_t** A_array;
    scalar_t** b_array;

    ALLOCATE_ARRAY(A_array, scalar_t*, batch_size);
    ALLOCATE_ARRAY(b_array, scalar_t*, batch_size);

    // Set up the created arrays
    for (int64_t i = 0; i < batch_size; i++) {
      A_array[i] = &A_data[i * A_mat_stride];
      b_array[i] = &b_data[i * b_mat_stride];
    }

    MAGMAQueue magma_queue(b.get_device());

    constexpr int64_t batch_limit = 65535;
    // Compute as many batches of 65535 possible
    // The number of "mini"-batches are floor(batch_size / batch_limit)
    // and these cover floor(batch_size / batch_limit) * batch_limit matrix solves
    int64_t mini_batches = batch_size / batch_limit, mini_idx;
    for (mini_idx = 0; mini_idx < mini_batches * batch_limit; mini_idx += batch_limit) {
      scalar_t** A_array_cur = &A_array[mini_idx];
      scalar_t** b_array_cur = &b_array[mini_idx];

      magmaCholeskySolveBatched<scalar_t>(
          uplo, n, nrhs, A_array_cur, lda, b_array_cur, lda,
          info_tmp, batch_limit, magma_queue);

      if (info_tmp != 0) {
        break;
      }
    }

    // Compute whatever is left = batch_size - floor(batch_size / batch_limit) * batch_limit
    // which concisely is equal to batch_size % batch_limit
    if (batch_size % batch_limit != 0 && info_tmp == 0) {
      magmaCholeskySolveBatched<scalar_t>(
          uplo, n, nrhs, &A_array[mini_idx], lda, &b_array[mini_idx], lda,
          info_tmp, batch_size % batch_limit, magma_queue);
    }

    info = info_tmp;
  }
#endif
}

Tensor _cholesky_solve_helper_cuda_magma(const Tensor& self, const Tensor& A, bool upper) {
  int64_t info = 0;
  auto self_working_copy = cloneBatchedColumnMajor(self);
  auto A_working_copy = cloneBatchedColumnMajor(A);
  AT_DISPATCH_FLOATING_AND_COMPLEX_TYPES(self.scalar_type(), "cholesky_solve_cuda", [&]{
    apply_cholesky_solve<scalar_t>(self_working_copy, A_working_copy, upper, info);
  });
  TORCH_CHECK(info == 0, "MAGMA cholesky_solve : invalid argument: ", -info);
  return self_working_copy;
}

// Todo: cusolverDn<T>potrsBatched only supports nrhs == 1 and does not have good performance.
//     Batched cholesky_solve is dispatched to magma.
Tensor _cholesky_solve_helper_cuda(const Tensor& self, const Tensor& A, bool upper) {
#ifdef USE_CUSOLVER
  if (batchCount(self) == 1 || !use_magma_) {
    return _cholesky_solve_helper_cuda_cusolver(self, A, upper);
  } else {
    return _cholesky_solve_helper_cuda_magma(self, A, upper);
  }
#else
  return _cholesky_solve_helper_cuda_magma(self, A, upper);
#endif
}

// ~~~~~~~~~~~~~~~~~~~~~~~~~~~~~~~~~ cholesky ~~~~~~~~~~~~~~~~~~~~~~~~~~~~~~~~~~~~

template <typename scalar_t>
static void apply_cholesky(Tensor& self, bool upper, std::vector<int64_t>& infos) {
#ifndef USE_MAGMA
AT_ERROR("cholesky: MAGMA library not found in "
    "compilation. Please rebuild with MAGMA.");
#else
  magma_uplo_t uplo = upper ? MagmaUpper : MagmaLower;

  auto self_data = self.data_ptr<scalar_t>();
  magma_int_t n = magma_int_cast(self.size(-2), "self.size(-2)");
  auto lda = std::max<magma_int_t>(1, n);

  if (self.dim() == 2) {
    magma_int_t info = 0;
    magmaCholesky<scalar_t>(uplo, n, self_data, lda, &info);
    infos[0] = info;
  } else {
    auto self_mat_stride = matrixStride(self);
    magma_int_t batch_size = magma_int_cast(batchCount(self), "batchCount");

    magma_int_t* info_array;
    scalar_t** self_array;

    ALLOCATE_ARRAY(info_array, magma_int_t, batch_size);
    ALLOCATE_ARRAY(self_array, scalar_t*, batch_size);

    // Set up the created arrays
    for (int64_t i = 0; i < batch_size; i++) {
      self_array[i] = &self_data[i * self_mat_stride];
    }

    MAGMAQueue magma_queue(self.get_device());

    int64_t batch_limit = self.is_complex() ? 65535 : 262140;
    // Compute as many batches of 262140 possible
    // 262140 is the size of the largest batch of matrices that can be run with
    // violating maximum kernel configuration
    // For complex input the batch limit is 65535 (determined experimentally, see https://github.com/pytorch/pytorch/pull/47047#discussion_r516086923 for more information)
    // The number of "mini"-batches are floor(batch_size / batch_limit)
    // and these cover floor(batch_size / batch_limit) * batch_limit cholesky calls
    int64_t mini_batches = batch_size / batch_limit, mini_idx;
    for (mini_idx = 0; mini_idx < mini_batches * batch_limit; mini_idx += batch_limit) {
      scalar_t** self_array_cur = &self_array[mini_idx];
      magma_int_t* info_array_cur = &info_array[mini_idx];

      magmaCholeskyBatched<scalar_t>(
        uplo, n, self_array_cur, lda, info_array_cur, batch_limit, magma_queue);
    }

    // Compute whatever is left = batch_size - floor(batch_size / batch_limit) * batch_limit
    // which concisely is equal to batch_size % batch_limit
    if (batch_size % batch_limit != 0) {
      magmaCholeskyBatched<scalar_t>(
        uplo, n, &self_array[mini_idx], lda, &info_array[mini_idx], batch_size % batch_limit, magma_queue);
    }

    for (int64_t i = 0; i < batch_size; i++) {
      infos[i] = info_array[i];
    }
  }
#endif
}

Tensor _cholesky_helper_cuda_magma(const Tensor& self, bool upper) {
  std::vector<int64_t> infos(batchCount(self), 0);

  Tensor result;
  if (self.dim() > 2) {
    // MAGMA's batched cholesky operator has an off-by-one error causing IMA
    // (see https://github.com/pytorch/pytorch/issues/42666). This code is based
    // on the #cloneBatchedColumnMajor function however it pads the input with
    // one extra element utilizing the fact that the resize_as_ method preserves
    // the storage even if it's larger than the new sizes. This way if MAGMA
    // reads off bounds it will still be valid user memory.
    const Tensor input = upper ? self : self.transpose(-1, -2);
    result = at::empty(input.numel() + 1, input.options());
    result.resize_as_(input).copy_(input).transpose_(-1, -2);
  } else {
    result = cloneBatchedColumnMajor(upper ? self.transpose(-1, -2) : self);
  }

  AT_DISPATCH_FLOATING_AND_COMPLEX_TYPES(
      self.scalar_type(), "cholesky_cuda", [&] {
        apply_cholesky<scalar_t>(result, false, infos);
      });

  if (self.dim() > 2) {
    batchCheckErrors(infos, "cholesky_cuda");
  } else {
    singleCheckErrors(infos[0], "cholesky_cuda");
  }

  return upper ? result.transpose_(-1, -2) : result;
}

// Todo: cusolverDnXpotrfBatched has some numerical issue and is not used
//     here. Batched cholesky is dispatched to magma.
//     We will switch to cusolverDnXpotrfBatched after the issue is fixed.
//     See https://github.com/pytorch/pytorch/issues/53879.
Tensor _cholesky_helper_cuda(const Tensor& self, bool upper) {
#ifdef USE_CUSOLVER
  if (batchCount(self) == 1 || !use_magma_) {
    return _cholesky_helper_cuda_cusolver(self, upper);
  }
  else {
    return _cholesky_helper_cuda_magma(self, upper);
  }
#else
  return _cholesky_helper_cuda_magma(self, upper);
#endif
}

// ~~~~~~~~~~~~~~~~~~~~~~~~~~~~~~~~~ cholesky_inverse ~~~~~~~~~~~~~~~~~~~~~~~~~~~~~~~~~~~~

/*
Computes the inverse of a symmetric (Hermitian) positive-definite matrix n-by-n matrix 'input' using the Cholesky solver
This is an in-place routine, content of 'input' is overwritten.
'infos' is an int Tensor containing error codes for each matrix in the batched input.
MAGMA requires 'infos' to reside in CPU memory.
For more information see MAGMA's documentation for POTRS routine.
*/
template <typename scalar_t>
static void apply_cholesky_inverse(Tensor& input, Tensor& infos, bool upper) {
#ifndef USE_MAGMA
  TORCH_CHECK(false, "cholesky_inverse: MAGMA library not found in compilation. Please rebuild with MAGMA.");
#else
  // magmaCholeskyInverse (magma_dpotri_gpu) is slow because internally
  // it transfers data several times between GPU and CPU and calls lapack routine on CPU
  // using magmaCholeskySolveBatched is a lot faster
  // note that magmaCholeskySolve is also slow

  // 'input' is modified in-place we need to clone it and replace with a diagonal matrix
  // for apply_cholesky_solve
  auto input_working_copy = cloneBatchedColumnMajor(input);

  // 'input' tensor has to be a batch of diagonal matrix
  input.fill_(0);
  input.diagonal(/*offset=*/0, /*dim1=*/-2, /*dim2=*/-1).fill_(1);

  Tensor result_u, input_u;
  if (input.dim() == 2) {
    // unsqueezing here so that the batched version is used
    result_u = input.unsqueeze(0);
    input_u = input_working_copy.unsqueeze(0);
  } else {
    result_u = input;
    input_u = input_working_copy;
  }

  // magma's potrs_batched doesn't take matrix-wise array of ints as an 'info' argument
  // it returns a single 'magma_int_t'
  // if info = 0 the operation is successful, if info = -i, the i-th parameter had an illegal value.
  int64_t info_tmp = 0;
  apply_cholesky_solve<scalar_t>(result_u, input_u, upper, info_tmp);
  infos.fill_(info_tmp);
#endif
}

// This is a type dispatching helper function for 'apply_cholesky_inverse'
Tensor& cholesky_inverse_kernel_impl(Tensor &result, Tensor& infos, bool upper) {
  // This function calculates the inverse matrix in-place
  // result should be in column major order and contain matrices to invert
  // the content of result is overwritten by 'apply_cholesky_inverse'
  AT_DISPATCH_FLOATING_AND_COMPLEX_TYPES(result.scalar_type(), "cholesky_inverse_out_cuda", [&]{
    apply_cholesky_inverse<scalar_t>(result, infos, upper);
  });
  return result;
}

REGISTER_DISPATCH(cholesky_inverse_stub, &cholesky_inverse_kernel_impl);

// ~~~~~~~~~~~~~~~~~~~~~~~~~~~~~~~~~~~~~ lu ~~~~~~~~~~~~~~~~~~~~~~~~~~~~~~~~~~~~~~

template <typename scalar_t>
static void apply_lu(Tensor& self, Tensor& pivots, Tensor& infos, bool get_pivots) {
#ifndef USE_MAGMA
AT_ERROR("lu: MAGMA library not found in "
    "compilation. Please rebuild with MAGMA.");
#else
  auto self_data = self.data_ptr<scalar_t>();
  magma_int_t m = magma_int_cast(self.size(-2), "m");
  magma_int_t n = magma_int_cast(self.size(-1), "n");
  magma_int_t k = std::min(m, n);

  if (self.dim() == 2) {
    // If `pivots` is defined, then we have to compute them.
    // magmaLu and magmaLuNoPiv use a hybrid CPU-GPU algorithm to compute
    // the partially-pivoted LU decomposition with / without pivots.
    // The driver routines magma_(d/s)getrf_(nopiv_)gpu accepts a tensor on the CPU for pivots.
    // The data is later copied back to the appropriate output tensor.
    Tensor info_tmp = at::zeros({}, at::kInt);
    if (get_pivots) {
      Tensor piv_tmp = at::empty({k}, at::kInt);
      magmaLu<scalar_t>(
        m, n, self_data, m, piv_tmp.data_ptr<magma_int_t>(), info_tmp.data_ptr<magma_int_t>());
      pivots.copy_(piv_tmp);
    } else {
      magmaLuNoPiv<scalar_t>(m, n, self_data, m, info_tmp.data_ptr<magma_int_t>());
    }
    infos.copy_(info_tmp);
  } else {
    auto self_matrix_stride = matrixStride(self);
    magma_int_t batch_size = magma_int_cast(batchCount(self), "batchCount");

    scalar_t** self_array;
    ALLOCATE_ARRAY(self_array, scalar_t*, batch_size);

    // Set up the created arrays
    for (int64_t i = 0; i < batch_size; i++) {
      self_array[i] = &self_data[i * self_matrix_stride];
    }

    MAGMAQueue magma_queue(self.get_device());

    // Same comment as in the case of single matrix above.
    if (get_pivots) {
      auto pivots_data = pivots.data_ptr<magma_int_t>();
      auto pivots_matrix_stride = pivots.size(-1);
      magma_int_t** pivots_array;
      ALLOCATE_ARRAY(pivots_array, magma_int_t*, batch_size);
      for (int64_t i = 0; i < batch_size; i++) {
        pivots_array[i] = &pivots_data[i * pivots_matrix_stride];
      }
      magmaLuBatched<scalar_t>(
        m, n, self_array, m, pivots_array,
        infos.data_ptr<magma_int_t>(), batch_size, magma_queue);
    } else {
      magmaLuNoPivBatched<scalar_t>(
        m, n, self_array, m, infos.data_ptr<magma_int_t>(),
        batch_size, magma_queue);
    }
  }
#endif
}

std::tuple<Tensor, Tensor, Tensor> _lu_with_info_cuda(const Tensor& self, bool pivot, bool check_errors) {
  TORCH_CHECK(self.dim() >= 2,
           "expected tensor with 2 or more dimensions, got size: ", self.sizes(),
           " instead");
  auto m = self.size(-2);
  auto n = self.size(-1);
  auto k = std::min(m, n);
  auto req_size = self.sizes().vec();
  req_size.pop_back();
  req_size.back() = k;
  Tensor pivots_tensor = at::arange(1, k + 1, self.options().dtype(at::kInt)).expand(req_size).contiguous();
  req_size.pop_back();
  auto infos_tensor = at::zeros(req_size, self.options().dtype(at::kInt));

  Tensor self_working_copy;
  if (self.numel() == 0) {
    self_working_copy = at::empty_like(self, LEGACY_CONTIGUOUS_MEMORY_FORMAT);
  } else {
    self_working_copy = cloneBatchedColumnMajor(self);
    AT_DISPATCH_FLOATING_AND_COMPLEX_TYPES(self.scalar_type(), "lu_cuda", [&]{
        apply_lu<scalar_t>(self_working_copy, pivots_tensor, infos_tensor, pivot);
    });
  }
  if (check_errors) {
    if (self.dim() == 2) {
      singleCheckErrors(infos_tensor.item<int64_t>(), "lu", /*allow_singular=*/true);
    } else {
      batchCheckErrors(infos_tensor, "lu", /*allow_singular=*/true);
    }
  }
  return std::make_tuple(self_working_copy, pivots_tensor, infos_tensor);
}

// ~~~~~~~~~~~~~~~~~~~~~~~~~~~~~ triangular_solve ~~~~~~~~~~~~~~~~~~~~~~~~~~~~~~~~

template <typename scalar_t>
static void apply_triangular_solve_batched(Tensor& A, Tensor& b, bool upper, bool transpose, bool conjugate_transpose, bool unitriangular) {
#ifndef USE_MAGMA
AT_ERROR("triangular_solve: MAGMA library not found in "
         "compilation. Please rebuild with MAGMA.");
#else
  magma_uplo_t uplo = upper ? MagmaUpper : MagmaLower;
  magma_trans_t trans = transpose ? MagmaTrans : MagmaNoTrans;
  trans = conjugate_transpose ? MagmaConjTrans : trans;
  magma_diag_t diag = unitriangular ? MagmaUnit : MagmaNonUnit;

  auto A_data = A.data_ptr<scalar_t>();
  auto b_data = b.data_ptr<scalar_t>();
  magma_int_t n = magma_int_cast(A.size(-2), "A.size(-2)");
  magma_int_t nrhs = magma_int_cast(b.size(-1), "b.size(-1)");
  // magma returns early if m <= 0 || n <= 0 for magmaTriangularSolveBatched
  // magmaTriangularSolve is calling cuBLAS and it prints
  // ** On entry to DTRSM  parameter number 9 had an illegal value
  // so let's use proper lda parameter here
  magma_int_t lda = std::max<magma_int_t>(1, n);
  magma_int_t batch_size = magma_int_cast(batchCount(A), "batchCount");

  auto A_mat_stride = matrixStride(A);
  auto b_mat_stride = matrixStride(b);

  scalar_t** A_array;
  scalar_t** b_array;

  ALLOCATE_ARRAY(A_array, scalar_t*, batch_size);
  ALLOCATE_ARRAY(b_array, scalar_t*, batch_size);

  // Set up the created arrays
  for (int64_t i = 0; i < batch_size; i++) {
    A_array[i] = &A_data[i * A_mat_stride];
    b_array[i] = &b_data[i * b_mat_stride];
  }

  MAGMAQueue magma_queue(b.get_device());

  constexpr int64_t batch_limit = 65535;
  // Compute as many batches of 65535 possible
  // The number of "mini"-batches are floor(batch_size / batch_limit)
  // and these cover floor(batch_size / batch_limit) * batch_limit matrix solves
  int64_t mini_batches = batch_size / batch_limit;
  int64_t mini_idx; // this is outside the loop because it is used for the case batch_size % batch_limit != 0
  for (mini_idx = 0; mini_idx < mini_batches * batch_limit; mini_idx += batch_limit) {
    scalar_t** A_array_cur = &A_array[mini_idx];
    scalar_t** b_array_cur = &b_array[mini_idx];

    magmaTriangularSolveBatched<scalar_t>(
        uplo, trans, diag, n, nrhs, A_array_cur,
        lda, b_array_cur, lda, batch_limit, magma_queue);
  }

  // Compute whatever is left = batch_size - floor(batch_size / batch_limit) * batch_limit
  // which concisely is equal to batch_size % batch_limit
  if (batch_size % batch_limit != 0) {
    magmaTriangularSolveBatched<scalar_t>(
        uplo, trans, diag, n, nrhs, &A_array[mini_idx],
        lda, &b_array[mini_idx], lda, batch_size % batch_limit, magma_queue);
  }
#endif
}

void triangular_solve_batched_magma(Tensor& A, Tensor& B, Tensor& infos, bool upper, bool transpose, bool conjugate_transpose, bool unitriangular) {
  (void)infos; // unused
  AT_DISPATCH_FLOATING_AND_COMPLEX_TYPES(A.scalar_type(), "triangular_solve_cuda", [&]{
    apply_triangular_solve_batched<scalar_t>(A, B, upper, transpose, conjugate_transpose, unitriangular);
  });
}

void triangular_solve_kernel(Tensor& A, Tensor& B, Tensor& infos, bool upper, bool transpose, bool conjugate_transpose, bool unitriangular) {
  // For batches smaller than 8 and matrix sizes larger than 64x64 cuBLAS forloop is faster than batched version
  if (batchCount(A) <= 8 && A.size(-1) >= 64) {
    triangular_solve_cublas(A, B, infos, upper, transpose, conjugate_transpose, unitriangular);
  } else {
#ifndef USE_MAGMA
    triangular_solve_batched_cublas(A, B, infos, upper, transpose, conjugate_transpose, unitriangular);
#else
    // cuBLAS batched is faster than MAGMA batched up until 512x512, after that MAGMA is faster
    if (A.size(-1) <= 512) {
      triangular_solve_batched_cublas(A, B, infos, upper, transpose, conjugate_transpose, unitriangular);
    } else {
      triangular_solve_batched_magma(A, B, infos, upper, transpose, conjugate_transpose, unitriangular);
    }
#endif // USE_MAGMA
  }
}

REGISTER_DISPATCH(triangular_solve_stub, &triangular_solve_kernel);

// ~~~~~~~~~~~~~~~~~~~~~~~~~~~~~~~~~~~~ orgqr ~~~~~~~~~~~~~~~~~~~~~~~~~~~~~~~~~~~~

Tensor& orgqr_kernel_impl(Tensor& result, const Tensor& tau, Tensor& infos, int64_t n_columns) {
  // TODO: It is possible to implement efficient batched orgqr for small tau (tau.size(-1) <= 32)
  // using MAGMA, however it fails on Windows because of some illegal memory reads inside MAGMA.
  // See discussions in https://github.com/pytorch/pytorch/pull/51348 for comparison of cuSOLVER-MAGMA
  // and Windows failure.
  // For reference here is the MAGMA-based implementation: https://gist.github.com/IvanYashchuk/2db50002c9d3c1462ff769e6410ad983
  #if defined(USE_CUSOLVER)
    return orgqr_helper_cuda_lib(result, tau, infos, n_columns); // cusolver
  #else
    TORCH_CHECK(false, "Calling torch.orgqr on a CUDA tensor requires compiling ",
      "PyTorch with cuSOLVER. Please use PyTorch built with cuSOLVER support.");
  #endif
  }

  REGISTER_DISPATCH(orgqr_stub, &orgqr_kernel_impl);

// ~~~~~~~~~~~~~~~~~~~~~~~~~~~~~~~~~~~~ qr ~~~~~~~~~~~~~~~~~~~~~~~~~~~~~~~~~~~~~~~

template <typename scalar_t>
static void apply_qr(Tensor& Q, Tensor& R, int64_t q_size_minus_2, int64_t r_size_minus_1, int64_t n_columns,
                     bool compute_q, std::vector<int64_t>& infos) {
#ifndef USE_MAGMA
AT_ERROR("qr: MAGMA library not found in "
    "compilation. Please rebuild with MAGMA.");
#else

  magma_int_t m = magma_int_cast(q_size_minus_2, "Q.size(-2)");
  magma_int_t n = magma_int_cast(r_size_minus_1, "R.size(-1)");

  auto r_data = R.data_ptr<scalar_t>();
  auto r_matrix_stride = matrixStride(R);
  magma_int_t k = m < n ? m : n;
  magma_int_t nb = magmaGeqrfOptimalBlocksize<scalar_t>(m, n);
  int64_t batch_size = batchCount(R);

  // magmaGeqrf uses a hybrid CPU-GPU algorithm to compute the elementary reflectors.
  // The driver routine magma_(d/s)geqrf2_gpu accepts a tensor on the CPU for elementary reflectors.
  Tensor tau = at::empty({k}, Q.options().device(at::kCPU));
  Tensor work = at::empty({(2 * k + magma_roundup(n, 32)) * nb}, R.options());
  scalar_t* tau_data = tau.data_ptr<scalar_t>();
  scalar_t* work_data = work.data_ptr<scalar_t>();

  // This phase computes R (the raw version)
  // This uses MAGMA's ?geqrf2_gpu function
  magma_int_t info = 0;
  for (int64_t i = 0; i < batch_size; i++) {
    scalar_t* r_working_ptr = &r_data[i * r_matrix_stride];
    magmaGeqrf<scalar_t>(m, n, r_working_ptr, m, tau_data, work_data, &info, /*is_v2=*/true);
    infos[i] = info;
    if (info != 0) {
      return;
    }
  }
  if (!compute_q) {
    // this is for mode='r'
    return;
  }

  // This phase computes Q (the raw version)
  // We require to perform ?geqrf_gpu again due to this bug in MAGMA:
  // - ?geqrf_gpu allows fast computation of Q via ?orgqr_gpu, but doesn't give R properly.
  // - ?geqrf2_gpu gives correct R, but doesn't allow computation of Q via ?orgqr_gpu
  // Refer to the below link for more details:
  // http://icl.cs.utk.edu/magma/forum/viewtopic.php?f=2&t=1015&p=2800&hilit=geqrf_gpu#p2800
  auto q_data = Q.data_ptr<scalar_t>();
  auto q_matrix_stride = matrixStride(Q);
  for (int64_t i = 0; i < batch_size; i++) {
    scalar_t* q_working_ptr = &q_data[i * q_matrix_stride];
    magmaGeqrf<scalar_t>(m, n, q_working_ptr, m, tau_data, work_data, &info, /*is_v2=*/false);
    infos[i] = info;
    if (info != 0) {
      return;
    }
    magmaOrgqr<scalar_t>(m, n_columns, k, q_working_ptr, m, tau_data, work_data, nb, &info);
    infos[i] = info;
    if (info != 0) {
      return;
    }
  }
#endif
}

std::tuple<Tensor,Tensor> _linalg_qr_helper_cuda(const Tensor& self, std::string mode) {
  bool compute_q, reduced;
  std::tie(compute_q, reduced) = _parse_qr_mode(mode);
  std::vector<int64_t> infos(batchCount(self), 0);

  // Setup input geometry and inputs for apply_qr
  std::vector<int64_t> q_sizes, q_strides;
  int64_t n_columns_q;
  std::tie(q_sizes, q_strides, n_columns_q) = _compute_geometry_for_Q(self, reduced);
  Tensor q_working_copy, r_working_copy;

  // If there are no elements, then we simply return a pair of tensors of required dimensions
  if (self.numel() == 0) {
    int64_t n = self.size(-1);
    r_working_copy = at::empty({n_columns_q, n}, self.options());
    if (compute_q) {
        int64_t n_rows_q = q_sizes[self.dim() - 2];
        q_working_copy = at::eye(n_rows_q, n_columns_q, self.options());
    } else {
      q_working_copy = at::empty({0}, self.options());
    }
    return std::make_tuple(q_working_copy, r_working_copy);
  }

  if (compute_q) {
    q_working_copy = at::empty_strided(q_sizes, q_strides, self.options());
    q_working_copy.narrow(-1, 0, self.size(-1)).copy_(self);
  } else {
    q_working_copy = at::empty({0}, self.options());
  }
  r_working_copy = cloneBatchedColumnMajor(self);

  int64_t m = q_sizes[self.dim() - 2];
  int64_t n = r_working_copy.size(-1);

  AT_DISPATCH_FLOATING_AND_COMPLEX_TYPES(self.scalar_type(), "qr_cuda", [&]{
    apply_qr<scalar_t>(q_working_copy, r_working_copy, m, n, n_columns_q, compute_q, infos);
  });
  if (self.dim() > 2) {
    batchCheckErrors(infos, "qr_cuda");
  } else {
    singleCheckErrors(infos[0], "qr_cuda");
  }

  if (compute_q) {
    q_working_copy = q_working_copy.narrow(-1, 0, n_columns_q);
  }
  r_working_copy = r_working_copy.narrow(-2, 0, n_columns_q).triu();
  return std::make_tuple(q_working_copy, r_working_copy);
}

// ~~~~~~~~~~~~~~~~~~~~~~~~~~~~~~~~~~ symeig ~~~~~~~~~~~~~~~~~~~~~~~~~~~~~~~~~~~~~

template <typename scalar_t>
static void apply_magma_eigh(Tensor& values, Tensor& vectors, Tensor& infos, bool upper, bool compute_eigenvectors) {
#ifndef USE_MAGMA
  TORCH_CHECK(
    false,
    "Calling torch.linalg.eigh/eigvalsh on a CUDA tensor requires compiling ",
    "PyTorch with MAGMA. Please use PyTorch built with MAGMA support.");
#else
  TORCH_INTERNAL_ASSERT_DEBUG_ONLY(values.device() == kCPU);
  TORCH_INTERNAL_ASSERT_DEBUG_ONLY(infos.device() == kCPU);

  using value_t = typename c10::scalar_value_type<scalar_t>::type;

  magma_uplo_t uplo = upper ? MagmaUpper : MagmaLower;
  magma_vec_t jobz = compute_eigenvectors ? MagmaVec : MagmaNoVec;

  magma_int_t n = magma_int_cast(vectors.size(-1), "n");
  auto lda = std::max<magma_int_t>(1, n);
  auto batch_size = batchCount(vectors);

  auto vectors_stride = matrixStride(vectors);
  auto values_stride = values.size(-1);

  auto vectors_data = vectors.data_ptr<scalar_t>();
  auto values_data = values.data_ptr<value_t>();
  auto infos_data = infos.data_ptr<magma_int_t>();

  scalar_t* wA;
  ALLOCATE_ARRAY(wA, scalar_t, lda * lda);

  // Run once, first to get the optimum work sizes.
  // Since we deal with batches of matrices with the same dimensions, doing this outside
  // the loop saves (batch_size - 1) workspace queries which would provide the same result
  // and (batch_size - 1) calls to allocate and deallocate workspace using at::empty()
  magma_int_t lwork = -1;
  scalar_t wkopt;
  magma_int_t liwork = -1;
  magma_int_t iwkopt;
  magma_int_t lrwork = -1;
  value_t rwkopt;
  magmaSyevd<scalar_t, value_t>(jobz, uplo, n, vectors_data, lda, values_data,
    wA, lda, &wkopt, lwork, &rwkopt, lrwork, &iwkopt, liwork, infos_data);

  scalar_t* work;
  magma_int_t* iwork;
  lwork = magma_int_cast(std::max<int64_t>(1, real_impl<scalar_t, value_t>(wkopt)), "work_size");
  liwork = magma_int_cast(std::max<int64_t>(1, iwkopt), "iwork_size");
  ALLOCATE_ARRAY(work, scalar_t, lwork);
  ALLOCATE_ARRAY(iwork, magma_int_t, liwork);

  value_t* rwork = nullptr;
  c10::Storage storage_rwork;
  if (vectors.is_complex()) {
    lrwork = magma_int_cast(std::max<int64_t>(1, rwkopt), "rwork_size");
    storage_rwork = pin_memory<value_t>(lrwork);
    rwork = static_cast<value_t*>(storage_rwork.data());
  }

  for (decltype(batch_size) i = 0; i < batch_size; i++) {
    scalar_t* vectors_working_ptr = &vectors_data[i * vectors_stride];
    value_t* values_working_ptr = &values_data[i * values_stride];
    magma_int_t* info_working_ptr = &infos_data[i];
    magmaSyevd<scalar_t, value_t>(jobz, uplo, n, vectors_working_ptr, lda, values_working_ptr,
      wA, lda, work, lwork, rwork, lrwork, iwork, liwork, info_working_ptr);
    // The current behaviour for Linear Algebra functions to raise an error if something goes wrong
    // or input doesn't satisfy some requirement
    // therefore return early since further computations will be wasted anyway
    if (*info_working_ptr != 0) {
      return;
    }
  }
#endif
}

std::tuple<Tensor, Tensor> _symeig_helper_cuda(const Tensor& self, bool eigenvectors, bool upper) {
  Tensor infos = at::zeros({std::max<int64_t>(1, batchCount(self))}, self.options().dtype(kInt).device(at::kCPU));

  auto eigvals_shape = IntArrayRef(self.sizes().data(), self.dim()-1);  // self.shape[:-1]
  ScalarType real_dtype = toValueType(self.scalar_type());

  // magmaSyevd uses a hybrid CPU-GPU algorithm to compute the eigenvalues and eigenvectors.
  // The driver routine magma_(d/s)syev_gpu accepts a tensor on the CPU for eigvalenvalues.
  // The data is later moved to the appropriate device.
  // In the case where self.numel() == 0, we just return an empty tensor of
  // dimensions on the CUDA (to avoid the unnecessary "to(at::kCUDA)")
  auto eigvals_working_copy = self.numel() == 0
                              ? at::empty(eigvals_shape, self.options().dtype(real_dtype))
                              : at::empty(eigvals_shape, self.options().dtype(real_dtype).device(at::kCPU));

  if (self.numel() == 0) {
    return std::tuple<Tensor, Tensor>(eigvals_working_copy, at::empty_like(self, LEGACY_CONTIGUOUS_MEMORY_FORMAT));
  }

  auto self_working_copy = cloneBatchedColumnMajor(self);
  AT_DISPATCH_FLOATING_AND_COMPLEX_TYPES(self.scalar_type(), "symeig_cuda", [&]{
    apply_magma_eigh<scalar_t>(eigvals_working_copy, self_working_copy, infos, upper, eigenvectors);
  });

  if (self.dim() > 2) {
    batchCheckErrors(infos, "symeig_cuda");
  } else {
    singleCheckErrors(infos.item().toInt(), "symeig_cuda");
  }
  if (eigenvectors) {
    return std::tuple<Tensor, Tensor>(eigvals_working_copy.to(self.device()), self_working_copy);
  } else {
    return std::tuple<Tensor, Tensor>(eigvals_working_copy.to(self.device()), at::empty({0}, self.options()));
  }
}

// ~~~~~~~~~~~~~~~~~~~~~~~~~~~~~~~~~~ linalg_eigh ~~~~~~~~~~~~~~~~~~~~~~~~~~~~~~~~

// This is a type dispatch function for 'apply_magma_eigh'
// For small inputs result is computed on CPU
void linalg_eigh_magma(Tensor& eigenvalues, Tensor& eigenvectors, Tensor& infos, bool upper, bool compute_eigenvectors) {
  // MAGMA just calls LAPACK for eigenvectors.size(-1) <= 128
  // See https://bitbucket.org/icl/magma/src/e6fdca447bd402693e8b0b950a898b6879bbcc41/src/zheevd_gpu.cpp?at=master#lines-258
  // in addition lda is ignored breaking 0x0 inputs
  if (eigenvectors.size(-1) > 128) {
    // MAGMA requires eigenvalues and infos tensors to reside on CPU
    Tensor eigenvalues_cpu = eigenvalues.to(kCPU);
    infos = infos.to(kCPU);

    AT_DISPATCH_FLOATING_AND_COMPLEX_TYPES(
      eigenvectors.scalar_type(), "linalg_eigh_cpu", [&] {
        apply_magma_eigh<scalar_t>(
            eigenvalues_cpu, eigenvectors, infos, upper, compute_eigenvectors);
      });

    // Transfer computed by MAGMA results from CPU to GPU
    eigenvalues.copy_(eigenvalues_cpu);
  } else { // eigenvectors.size(-1) <= 128
    // transfer to CPU, compute the result and copy back to GPU
    // this is faster than going through MAGMA that does the same
    Tensor eigenvalues_cpu = at::empty_like(eigenvalues, eigenvalues.options().device(kCPU));
    if (compute_eigenvectors) {
      Tensor eigenvectors_cpu = at::empty_like(eigenvectors, eigenvectors.options().device(kCPU));
      at::linalg_eigh_out(eigenvalues_cpu, eigenvectors_cpu, eigenvectors.to(kCPU), upper ? "U" : "L");
      eigenvectors.copy_(eigenvectors_cpu);
    } else {
      at::linalg_eigvalsh_out(eigenvalues_cpu, eigenvectors.to(kCPU), upper ? "U" : "L");
    }
    eigenvalues.copy_(eigenvalues_cpu);
  }
}

void linalg_eigh_kernel(Tensor& eigenvalues, Tensor& eigenvectors, Tensor& infos, bool upper, bool compute_eigenvectors) {
#if defined(USE_CUSOLVER)
  linalg_eigh_cusolver(eigenvalues, eigenvectors, infos, upper, compute_eigenvectors);
#else
  linalg_eigh_magma(eigenvalues, eigenvectors, infos, upper, compute_eigenvectors);
#endif
}

REGISTER_DISPATCH(linalg_eigh_stub, &linalg_eigh_kernel);

// ~~~~~~~~~~~~~~~~~~~~~~~~~~~~~~~~~ eig ~~~~~~~~~~~~~~~~~~~~~~~~~~~~~~~~~~~~

// magmaEig uses a hybrid CPU-GPU algorithm, which takes and return CPU
// memory. So, we accept a GPU tensor, copy it to CPU memory, and later copy
// the returned values from CPU to GPU. See also magmaSymeig, which uses a
// similar approach.

template <typename scalar_t>
static void apply_eig(const Tensor& self, bool eigenvectors, Tensor& out_eigvals, Tensor& out_eigvecs,
                      int64_t *info_ptr) {
#ifndef USE_MAGMA
TORCH_CHECK(false, "Calling torch.eig on a CUDA tensor requires compiling PyTorch with MAGMA. "
                   "Either transfer the tensor to the CPU before calling torch.eig or recompile with MAGMA.");
#else
  TORCH_INTERNAL_ASSERT(self.device() == at::kCPU, "Internal error: apply_eig needs a CPU tensor");
  using value_t = typename c10::scalar_value_type<scalar_t>::type;
  magma_vec_t jobvr = eigenvectors ? MagmaVec : MagmaNoVec;
  magma_int_t n = magma_int_cast(self.size(-1), "n");
  auto self_data = self.data_ptr<scalar_t>();

  auto out_eigvals_data = out_eigvals.data_ptr<scalar_t>();
  scalar_t *wr = out_eigvals_data;

  scalar_t *vr_data = NULL;
  magma_int_t ldvr = 1;
  if (jobvr == MagmaVec)
  {
      vr_data = out_eigvecs.data_ptr<scalar_t>();
      ldvr = n;
  }

  value_t *rwork_data = nullptr;
  if (isComplexType(at::typeMetaToScalarType(self.dtype()))) {
    ALLOCATE_ARRAY(rwork_data, value_t, n*2);
  }

  if (n > 0) {
    // call magmaEig once to get the optimal size of work_data
    scalar_t wkopt;
    magma_int_t info;
    magmaEig<scalar_t, value_t>(MagmaNoVec, jobvr, n, self_data, n, wr, NULL, 1, vr_data, ldvr, &wkopt, -1, rwork_data, &info);
    magma_int_t lwork = static_cast<magma_int_t>(real_impl<scalar_t, value_t>(wkopt));

    // call it a 2nd time to to the actual work
    scalar_t *work_data = nullptr;
    ALLOCATE_ARRAY(work_data, scalar_t, lwork);
    magmaEig<scalar_t, value_t>(MagmaNoVec, jobvr, n, self_data, n, wr, NULL, 1, vr_data, ldvr, work_data, lwork, rwork_data, &info);
    *info_ptr = info;
  }
#endif
}

/*
 * Internal helper; like eig_cuda but:
 *   1. assume that self is a square matrix of side "n"
 *   2. return CPU tensors (because this is what magmaEig returns), which will be copied to GPU memory
 *      by the caller
 */
std::tuple<Tensor, Tensor> eig_kernel_impl(const Tensor& self, bool& eigenvectors) {
  int64_t n = self.size(-1);
  // copy self to pinned CPU memory
  auto self_working_copy = at::empty_strided(
      {n, n}, // square matrix
      {1, n}, // column-ordered, as magmaEig expects
      at::TensorOptions(at::kCPU).dtype(self.dtype()).pinned_memory(true));
  self_working_copy.copy_(self);

  // tensors holding the results. We use empty_strided to make them column-ordered
  auto options = self.options().device(at::kCPU).memory_format(LEGACY_CONTIGUOUS_MEMORY_FORMAT);
  Tensor out_eigvals;
  if (isComplexType(at::typeMetaToScalarType(self.dtype()))) {
      out_eigvals = at::empty({n}, options);
  } else {
      out_eigvals = at::empty_strided({n, 2}, {1, n}, options);
  }
  auto out_eigvecs = eigenvectors
                     ? at::empty_strided({n, n}, {1, n}, options)
                     : Tensor();

  int64_t info;
  AT_DISPATCH_FLOATING_AND_COMPLEX_TYPES(self.scalar_type(), "eig_cuda", [&]{
    apply_eig<scalar_t>(self_working_copy, eigenvectors, out_eigvals, out_eigvecs, &info);
  });
  singleCheckErrors(info, "eig_cuda");

  return std::tuple<Tensor, Tensor>(out_eigvals, out_eigvecs);
}

REGISTER_DISPATCH(eig_stub, &eig_kernel_impl);

// ~~~~~~~~~~~~~~~~~~~~~~~~~~~~~~~~~ linalg_eig ~~~~~~~~~~~~~~~~~~~~~~~~~~~~~~~~~~

/*
Computes the eigenvalues and eigenvectors of n-by-n matrix 'input'.
This is an in-place routine, content of 'input', 'values', 'vectors' is overwritten.
'infos' is an int Tensor containing error codes for each matrix in the batched input.
For more information see MAGMA's documentation for GEEV routine.
*/
template <typename scalar_t>
void apply_linalg_eig(Tensor& values, Tensor& vectors, Tensor& input, Tensor& infos, bool compute_eigenvectors) {
#ifndef USE_MAGMA
TORCH_CHECK(false, "Calling torch.linalg.eig on a CUDA tensor requires compiling PyTorch with MAGMA. "
                   "Either transfer the tensor to the CPU before calling torch.linalg.eig or recompile with MAGMA.");
#else
  TORCH_INTERNAL_ASSERT_DEBUG_ONLY(input.device() == at::kCPU);
  TORCH_INTERNAL_ASSERT_DEBUG_ONLY(values.device() == at::kCPU);
  TORCH_INTERNAL_ASSERT_DEBUG_ONLY(infos.device() == at::kCPU);
  if (compute_eigenvectors) {
    TORCH_INTERNAL_ASSERT_DEBUG_ONLY(vectors.device() == at::kCPU);
  }

  using value_t = typename c10::scalar_value_type<scalar_t>::type;

  magma_vec_t jobvr = compute_eigenvectors ? MagmaVec : MagmaNoVec;
  magma_vec_t jobvl = MagmaNoVec;  // only right eigenvectors are computed
  magma_int_t n = magma_int_cast(input.size(-1), "n");
  auto lda = std::max<magma_int_t>(1, n);
  auto batch_size = batchCount(input);
  auto input_matrix_stride = matrixStride(input);
  auto values_stride = values.size(-1);
  auto input_data = input.data_ptr<scalar_t>();
  auto values_data = values.data_ptr<scalar_t>();
  auto infos_data = infos.data_ptr<magma_int_t>();
  auto rvectors_data = compute_eigenvectors ? vectors.data_ptr<scalar_t>() : nullptr;
  scalar_t* lvectors_data = nullptr;  // only right eigenvectors are computed
  int64_t ldvr = compute_eigenvectors ? lda : 1;
  int64_t ldvl = 1;

  Tensor rwork;
  value_t* rwork_data = nullptr;
  if (input.is_complex()) {
    ScalarType real_dtype = toValueType(input.scalar_type());
    rwork = at::empty({lda * 2}, input.options().dtype(real_dtype));
    rwork_data = rwork.data_ptr<value_t>();
  }

  // call magmaEig once to get the optimal size of work_data
  scalar_t work_query;
  magmaEig<scalar_t, value_t>(jobvl, jobvr, n, input_data, lda, values_data,
    lvectors_data, ldvl, rvectors_data, ldvr, &work_query, -1, rwork_data, &infos_data[0]);

  magma_int_t lwork = std::max<magma_int_t>(1, static_cast<magma_int_t>(real_impl<scalar_t, value_t>(work_query)));
  Tensor work = at::empty({lwork}, input.dtype());
  auto work_data = work.data_ptr<scalar_t>();

  for (auto i = decltype(batch_size){0}; i < batch_size; i++) {
    scalar_t* input_working_ptr = &input_data[i * input_matrix_stride];
    scalar_t* values_working_ptr = &values_data[i * values_stride];
    scalar_t* rvectors_working_ptr = compute_eigenvectors ? &rvectors_data[i * input_matrix_stride] : nullptr;
    int* info_working_ptr = &infos_data[i];
    magmaEig<scalar_t, value_t>(jobvl, jobvr, n, input_working_ptr, lda, values_working_ptr,
      lvectors_data, ldvl, rvectors_working_ptr, ldvr, work_data, lwork, rwork_data, info_working_ptr);
  }
#endif
}

// This is a type dispatching helper function for 'apply_linalg_eig'
void linalg_eig_kernel(Tensor& eigenvalues, Tensor& eigenvectors, Tensor& infos, const Tensor& input, bool compute_eigenvectors) {
  // This function calculates the non-symmetric eigendecomposition in-place
  // tensors should be in batched column major memory format
  // the content of eigenvalues, eigenvectors and infos is overwritten by 'apply_linalg_eig'

  // apply_linalg_eig modifies the provided input matrix in-place, therefore we need a copy
  // MAGMA doesn't have GPU interface for the eigendecomposition and it forces us to transfer 'input' to CPU
  TORCH_INTERNAL_ASSERT_DEBUG_ONLY(input.is_cuda());
  Tensor input_working_copy = at::empty(input.sizes(), input.options().device(kCPU));
  input_working_copy.transpose_(-2, -1);  // make input_working_copy to have Fortran contiguous memory layout
  input_working_copy.copy_(input);

  AT_DISPATCH_FLOATING_AND_COMPLEX_TYPES(input.scalar_type(), "linalg_eig_out_cuda", [&]{
    apply_linalg_eig<scalar_t>(eigenvalues, eigenvectors, input_working_copy, infos, compute_eigenvectors);
  });
}

REGISTER_DISPATCH(linalg_eig_stub, &linalg_eig_kernel);

// ~~~~~~~~~~~~~~~~~~~~~~~~~~~~~~~~~~~ svd ~~~~~~~~~~~~~~~~~~~~~~~~~~~~~~~~~~~~~~~

template<typename scalar_t>
static void apply_svd(Tensor& self, Tensor& U, Tensor& S, Tensor& VT,
                      char jobchar, std::vector<int64_t>& infos) {
#ifndef USE_MAGMA
AT_ERROR("svd: MAGMA library not found in "
    "compilation. Please rebuild with MAGMA.");
#else
  using value_t = typename c10::scalar_value_type<scalar_t>::type;
  auto self_data = self.data_ptr<scalar_t>();
  auto U_data = U.data_ptr<scalar_t>();
  auto S_data = S.data_ptr<value_t>();
  auto VT_data = VT.data_ptr<scalar_t>();
  auto self_stride = matrixStride(self);
  auto U_stride = matrixStride(U);
  auto S_stride = S.size(-1);
  auto VT_stride = matrixStride(VT);
  auto batchsize = batchCount(self);

  magma_vec_t jobz = jobchar == 'A' ? MagmaAllVec : (jobchar == 'S' ? MagmaSomeVec : MagmaNoVec);

  magma_int_t m = magma_int_cast(self.size(-2), "m");
  magma_int_t n = magma_int_cast(self.size(-1), "n");
  auto lda = std::max<magma_int_t>(1, m);
  auto ldvt = std::max<magma_int_t>(1, n);
  auto mn = std::min(m, n);

  c10::Storage storage_rwork;
  value_t* rwork = nullptr;

  magma_int_t* iwork;
  ALLOCATE_ARRAY(iwork, magma_int_t, 8 * mn);
  if (isComplexType(at::typeMetaToScalarType(self.dtype()))) {
    auto lrwork = computeLRWorkDim(jobchar, m, n);
    storage_rwork = pin_memory<value_t>(lrwork);
    rwork = static_cast<value_t*>(storage_rwork.data());
  }

  magma_int_t info = 0;
  // Run once, first to get the optimum work size.
  // Since we deal with batches of matrices with the same dimensions, doing this outside
  // the loop saves (batch_size - 1) workspace queries which would provide the same result
  // and (batch_size - 1) calls to allocate and deallocate workspace using at::empty()
  magma_int_t lwork = -1;
  scalar_t wkopt = 1; // MAGMA might not set the value for the optimal workspace therefore use 1 as the default value
  magmaSvd<scalar_t, value_t>(jobz, m, n, self_data, lda, S_data, U_data, lda, VT_data, ldvt, &wkopt, lwork, rwork, iwork, &info);
  lwork = magma_int_cast(real_impl<scalar_t, value_t>(wkopt), "work_size");
  scalar_t* work;
  ALLOCATE_ARRAY(work, scalar_t, lwork);

  for (int64_t i = 0; i < batchsize; i++) {
    scalar_t* self_working_ptr = &self_data[i * self_stride];
    value_t* S_working_ptr = &S_data[i * S_stride];
    scalar_t* U_working_ptr = &U_data[i * U_stride];
    scalar_t* VT_working_ptr = &VT_data[i * VT_stride];

    // Compute S, U (optionally), VT (optionally)
    magmaSvd<scalar_t, value_t>(jobz, m, n, self_working_ptr, lda,
                                S_working_ptr, U_working_ptr, lda, VT_working_ptr, ldvt, work, lwork, rwork, iwork, &info);
    infos[i] = info;
    if (info != 0) {
      return;
    }
  }
#endif
}

std::tuple<Tensor, Tensor, Tensor> _svd_helper_cuda_legacy(const Tensor& self, bool some, bool compute_uv) {
  std::vector<int64_t> infos(batchCount(self), 0);
  int64_t m = self.size(-2), n = self.size(-1);
  int64_t k = std::min(m, n);

  char jobchar = compute_uv ? (some ? 'S' : 'A') : 'N';

  Tensor U_working_copy, S_working_copy, VT_working_copy;
  std::tie(U_working_copy, S_working_copy, VT_working_copy) = _create_U_S_VT(self, some, compute_uv);

  // The input matrix, U, S and VT have to reside in pinned memory.
  // Additionally, the input and U have to be in column major format.
  // _create_U_S_VT takes care of a part of these requirements (for U, S and VT)
  // For the input matrix, this requirements are being taken care of below.
  // Specify strides
  auto self_col_major_strides = at::detail::defaultStrides(self.sizes());
  self_col_major_strides[self.dim() - 2] = 1;
  self_col_major_strides[self.dim() - 1] = m;
  // Create strided tensor in pinned memory
  auto self_working_copy = at::empty_strided(self.sizes(), self_col_major_strides,
                                              at::TensorOptions(at::kCPU).dtype(self.dtype()).pinned_memory(true));
  self_working_copy.copy_(self);

  AT_DISPATCH_FLOATING_AND_COMPLEX_TYPES(self.scalar_type(), "svd_cuda", [&] {
    apply_svd<scalar_t>(self_working_copy, U_working_copy, S_working_copy, VT_working_copy, jobchar, infos);
  });

  if (self.dim() > 2) {
    batchCheckErrors(infos, "svd_cuda");
  } else {
    singleCheckErrors(infos[0], "svd_cuda");
  }

  U_working_copy = same_stride_to(U_working_copy, self.options());
  S_working_copy = same_stride_to(S_working_copy, S_working_copy.options().device(self.device()));
  VT_working_copy = same_stride_to(VT_working_copy, self.options());

  if (!compute_uv) {
    VT_working_copy.zero_();
    U_working_copy.zero_();
  }

  if (some) {
    VT_working_copy = VT_working_copy.narrow(-2, 0, k);
  }

  // so far we have computed VT, but torch.svd returns V instead. Adjust accordingly.
  // Note that the 'apply_svd' routine returns VT = V^T (for real inputs) or VT = V^H (for complex inputs), not V.
  VT_working_copy = VT_working_copy.conj();
  VT_working_copy.transpose_(-2, -1);
  return std::make_tuple(U_working_copy, S_working_copy, VT_working_copy);
}

std::tuple<Tensor, Tensor, Tensor> _svd_helper_cuda(const Tensor& self, bool some, bool compute_uv) {
#ifdef USE_CUSOLVER
  return _svd_helper_cuda_lib(self, some, compute_uv);
#else
  return _svd_helper_cuda_legacy(self, some, compute_uv);
#endif
}

// ~~~~~~~~~~~~~~~~~~~~~~~~~~~~~~~~~ lu_solve ~~~~~~~~~~~~~~~~~~~~~~~~~~~~~~~~~~~~

template <typename scalar_t>
static void apply_lu_solve(Tensor& b, const Tensor& lu, const Tensor& pivots, int64_t& info) {
#ifndef USE_MAGMA
AT_ERROR("lu_solve: MAGMA library not found in "
         "compilation. Please rebuild with MAGMA.");
#else
  auto b_data = b.data_ptr<scalar_t>();
  auto lu_data = lu.data_ptr<scalar_t>();

  auto n = lu.size(-2);
  auto nrhs = b.size(-1);

  int info_tmp = 0;
  if (b.dim() == 2) {
    Tensor pivots_tmp = pivots.cpu();
    magmaLuSolve<scalar_t>(n, nrhs, lu_data, n, pivots_tmp.data_ptr<magma_int_t>(), b_data, n, &info_tmp);
    info = info_tmp;
  } else {
    auto pivots_data = pivots.data_ptr<magma_int_t>();

    auto b_stride = matrixStride(b);
    auto lu_stride = matrixStride(lu);
    auto pivots_stride = pivots.size(-1);
    magma_int_t batch_size = magma_int_cast(batchCount(b), "batchCount");

    magma_int_t** pivots_array;
    scalar_t** lu_array;
    scalar_t** b_array;

    ALLOCATE_ARRAY(pivots_array, magma_int_t*, batch_size);
    ALLOCATE_ARRAY(lu_array, scalar_t*, batch_size);
    ALLOCATE_ARRAY(b_array, scalar_t*, batch_size);

    for (int64_t i = 0; i < batch_size; i++) {
      pivots_array[i] = &pivots_data[i * pivots_stride];
      b_array[i] = &b_data[i * b_stride];
      lu_array[i] = &lu_data[i * lu_stride];
    }

    MAGMAQueue magma_queue(b.get_device());

    constexpr int64_t batch_limit = 65535;
    // Compute as many batches of 65535 possible
    // The number of "mini"-batches are floor(batch_size / batch_limit)
    // and these cover floor(batch_size / batch_limit) * batch_limit matrix solves
    int64_t mini_batches = batch_size / batch_limit, mini_idx;
    for (mini_idx = 0; mini_idx < mini_batches * batch_limit; mini_idx += batch_limit) {
      scalar_t** lu_array_cur = &lu_array[mini_idx];
      scalar_t** b_array_cur = &b_array[mini_idx];
      magma_int_t** pivots_array_cur = &pivots_array[mini_idx];

      magmaLuSolveBatched<scalar_t>(
          n, nrhs, lu_array_cur, n, pivots_array_cur, b_array_cur, n,
          info_tmp, batch_limit, magma_queue);

      if (info_tmp != 0) {
        break;
      }
    }

    // Compute whatever is left = batch_size - floor(batch_size / batch_limit) * batch_limit
    // which concisely is equal to batch_size % batch_limit
    if (batch_size % batch_limit != 0 && info_tmp == 0) {
      magmaLuSolveBatched<scalar_t>(
          n, nrhs, &lu_array[mini_idx], n, &pivots_array[mini_idx], &b_array[mini_idx], n,
          info_tmp, batch_size % batch_limit, magma_queue);
    }

    info = info_tmp;
  }
#endif
}

Tensor _lu_solve_helper_cuda(const Tensor& self, const Tensor& LU_data, const Tensor& LU_pivots) {
  int64_t info = 0;
  auto self_working_copy = cloneBatchedColumnMajor(self);
  auto LU_data_working_copy = cloneBatchedColumnMajor(LU_data);
  auto LU_pivots_working_copy = LU_pivots.is_contiguous() ? LU_pivots : LU_pivots.contiguous();

  if (self.numel() == 0 || LU_data.numel() == 0) {
    return at::zeros_like(self, LEGACY_CONTIGUOUS_MEMORY_FORMAT);
  }
  AT_DISPATCH_FLOATING_AND_COMPLEX_TYPES(self.scalar_type(), "lu_solve_cuda", [&]{
    apply_lu_solve<scalar_t>(self_working_copy, LU_data_working_copy, LU_pivots_working_copy, info);
  });
  TORCH_CHECK(info == 0, "MAGMA lu_solve : invalid argument: ", -info);
  return self_working_copy;
}

// ~~~~~~~~~~~~~~~~~~~~~~~~~~~~~~~~~~~ lstsq ~~~~~~~~~~~~~~~~~~~~~~~~~~~~~~~~~~~~~~~

<<<<<<< HEAD
template <typename scalar_t>
static void apply_gels(const Tensor& a, Tensor& b, Tensor& infos) {
#ifndef USE_MAGMA
  TORCH_CHECK(false, "torch.linalg.lstsq: MAGMA library not found in "
    "compilation. Please rebuild with MAGMA.");
#else
  auto trans = MagmaNoTrans;
  auto m = magma_int_cast(a.size(-2), "m");
  auto n = magma_int_cast(a.size(-1), "n");

  TORCH_CHECK(
    m >= n,
    "torch.linalg.lstsq: only overdetermined systems (input.size(-2) >= input.size(-1)) are allowed on CUDA");

  auto nrhs = magma_int_cast(b.size(-1), "nrhs");
  auto ldda = std::max<magma_int_t>(1, m);
  auto lddb = std::max<magma_int_t>(1, std::max(m, n));
  auto nb = magmaGeqrfOptimalBlocksize<scalar_t>(m, n);
  auto lwork = (m - n + nb) * (nrhs + nb) + nrhs * nb;
  Tensor hwork = at::empty({static_cast<int64_t>(lwork)}, a.scalar_type());
  auto* hwork_ptr = hwork.data_ptr<scalar_t>();

  // MAGMA requires infos tensor to live on CPU
  infos = infos.to(at::kCPU);
  auto infos_data = infos.data_ptr<magma_int_t>();

  batch_iterator_with_broadcasting<scalar_t>(a, b,
    [&](scalar_t* a_working_ptr, scalar_t* b_working_ptr,
      int64_t a_linear_batch_idx) {
      magma_int_t* infos_working_ptr = &infos_data[a_linear_batch_idx];
      magmaGels<scalar_t>(trans, m, n, nrhs,
        a_working_ptr, ldda, b_working_ptr, lddb,
        hwork_ptr, lwork, infos_working_ptr);
    }
  );
#endif
}

void lstsq_kernel(const Tensor& a, Tensor& b, Tensor& rank, Tensor& singular_values, Tensor& infos, double rcond, std::string driver_name) {
  (void)rank;  // unused
  (void)singular_values;  // unused
  (void)rcond;  // unused
  (void)driver_name;  // unused
  AT_DISPATCH_FLOATING_AND_COMPLEX_TYPES(a.scalar_type(), "linalg_lstsq_cuda", [&] {
    apply_gels<scalar_t>(a, b, infos);
  });
}

REGISTER_DISPATCH(lstsq_stub, &lstsq_kernel);
=======
Tensor& _lstsq_helper_cuda(
  Tensor& b, Tensor& rank, Tensor& singular_values, Tensor& infos, const Tensor& a, double cond, std::string driver_name) {
#ifndef USE_MAGMA
TORCH_CHECK(false, "torch.linalg.lstsq: MAGMA library not found in "
    "compilation. Please rebuild with MAGMA.");
#else
  AT_DISPATCH_FLOATING_AND_COMPLEX_TYPES(a.scalar_type(), "torch.linalg.lstsq_cuda", [&] {
    auto trans = MagmaNoTrans;
    auto m = magma_int_cast(a.size(-2), "m");
    auto n = magma_int_cast(a.size(-1), "n");
    auto nrhs = magma_int_cast(b.size(-1), "nrhs");
    auto ldda = std::max<magma_int_t>(1, m);
    auto lddb = std::max<magma_int_t>(1, std::max(m, n));
    auto nb = magmaGeqrfOptimalBlocksize<scalar_t>(m, n);
    auto lwork = (m - n + nb) * (nrhs + nb) + nrhs * nb;
    Tensor hwork = at::empty({static_cast<int64_t>(lwork)}, a.scalar_type());
    auto* hwork_ptr = hwork.data_ptr<scalar_t>();

    // MAGMA requires infos tensor to live on CPU
    infos = infos.to(at::kCPU);
    auto infos_data = infos.data_ptr<magma_int_t>();

    batch_iterator_with_broadcasting<scalar_t>(a, b,
      [&](scalar_t* a_working_ptr, scalar_t* b_working_ptr,
        int64_t a_linear_batch_idx) {
        magma_int_t* infos_working_ptr = &infos_data[a_linear_batch_idx];
        magmaGels<scalar_t>(trans, m, n, nrhs,
          a_working_ptr, ldda, b_working_ptr, lddb,
          hwork_ptr, lwork, infos_working_ptr);
      }
    );
  });
  return b;
#endif
}
>>>>>>> ad823888

}}  // namespace at::native

#undef ALLOCATE_ARRAY<|MERGE_RESOLUTION|>--- conflicted
+++ resolved
@@ -2624,7 +2624,6 @@
 
 // ~~~~~~~~~~~~~~~~~~~~~~~~~~~~~~~~~~~ lstsq ~~~~~~~~~~~~~~~~~~~~~~~~~~~~~~~~~~~~~~~
 
-<<<<<<< HEAD
 template <typename scalar_t>
 static void apply_gels(const Tensor& a, Tensor& b, Tensor& infos) {
 #ifndef USE_MAGMA
@@ -2674,43 +2673,6 @@
 }
 
 REGISTER_DISPATCH(lstsq_stub, &lstsq_kernel);
-=======
-Tensor& _lstsq_helper_cuda(
-  Tensor& b, Tensor& rank, Tensor& singular_values, Tensor& infos, const Tensor& a, double cond, std::string driver_name) {
-#ifndef USE_MAGMA
-TORCH_CHECK(false, "torch.linalg.lstsq: MAGMA library not found in "
-    "compilation. Please rebuild with MAGMA.");
-#else
-  AT_DISPATCH_FLOATING_AND_COMPLEX_TYPES(a.scalar_type(), "torch.linalg.lstsq_cuda", [&] {
-    auto trans = MagmaNoTrans;
-    auto m = magma_int_cast(a.size(-2), "m");
-    auto n = magma_int_cast(a.size(-1), "n");
-    auto nrhs = magma_int_cast(b.size(-1), "nrhs");
-    auto ldda = std::max<magma_int_t>(1, m);
-    auto lddb = std::max<magma_int_t>(1, std::max(m, n));
-    auto nb = magmaGeqrfOptimalBlocksize<scalar_t>(m, n);
-    auto lwork = (m - n + nb) * (nrhs + nb) + nrhs * nb;
-    Tensor hwork = at::empty({static_cast<int64_t>(lwork)}, a.scalar_type());
-    auto* hwork_ptr = hwork.data_ptr<scalar_t>();
-
-    // MAGMA requires infos tensor to live on CPU
-    infos = infos.to(at::kCPU);
-    auto infos_data = infos.data_ptr<magma_int_t>();
-
-    batch_iterator_with_broadcasting<scalar_t>(a, b,
-      [&](scalar_t* a_working_ptr, scalar_t* b_working_ptr,
-        int64_t a_linear_batch_idx) {
-        magma_int_t* infos_working_ptr = &infos_data[a_linear_batch_idx];
-        magmaGels<scalar_t>(trans, m, n, nrhs,
-          a_working_ptr, ldda, b_working_ptr, lddb,
-          hwork_ptr, lwork, infos_working_ptr);
-      }
-    );
-  });
-  return b;
-#endif
-}
->>>>>>> ad823888
 
 }}  // namespace at::native
 
