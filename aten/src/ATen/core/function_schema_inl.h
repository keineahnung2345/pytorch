#pragma once

// note: windows build doesn't find symbols in operator files unless
// this is a header file

namespace c10 {

inline std::ostream& operator<<(std::ostream& out, const FunctionSchema& schema) {
  // eventually this should look almost identical to python arg parser, but
  // it is simpler for now to work directly on this schema

  out << schema.name();
  if (schema.overload_name() != "") {
    out << "." << schema.overload_name();
  }
  out << "(";

  bool seen_kwarg_only = false;
  for(size_t i = 0; i < schema.arguments().size(); ++i) {
    if (i > 0) out << ", ";
    if (schema.arguments()[i].kwarg_only() && !seen_kwarg_only) {
      out << "*, ";
      seen_kwarg_only = true;
    }
    out << schema.arguments()[i];
  }

  if(schema.is_vararg()) {
    if(schema.arguments().size() > 0)
      out << ", ";
    out << "...";
  }

  out << ") -> ";

  const auto& returns = schema.returns();
  out << "(";
  for(size_t i = 0; i < returns.size(); ++i) {
    if (i > 0) {
      out << ", ";
    }
    out << returns.at(i);
  }
  if (schema.is_varret()) {
    if (returns.size() != 0) {
      out << ", ";
    }
    out << "...";
  }
  out << ")";
  return out;
}

inline bool Argument::isBackwardCompatibleWith(
      const Argument& old,
      std::ostream* why_not) const {
    const Argument* lhs = this;
    const Argument* rhs = &old;
    if (!(lhs->name() == rhs->name()
        && lhs->N() == rhs->N()
        && lhs->alias_info() == rhs->alias_info())) {
      return false;
    }
    if (lhs->kwarg_only() && !rhs->kwarg_only()) {
      return false;
    }
    if (!rhs->type()->isSubtypeOfExt(lhs->type(), why_not)) {
      return false;
    }
    if (rhs->default_value().has_value() &&
        lhs->default_value() != rhs->default_value()) {
      return false;
    }
    return true;
}

inline std::string FunctionSchema::formatTypeMismatchMsg(
    const Argument& expected,
    const std::string& actual_type,
    c10::optional<size_t> position,
    c10::optional<std::string> value) const {
  std::string position_str;
  if (position) {
    position_str = c10::str("Position: ", *position, "\n");
  }
  std::string value_str;
  if (value) {
    value_str = c10::str("Value: ", *value, "\n");
  }
  return c10::str(
      name(),
      "() ",
      expected.formatTypeMismatchMsg(actual_type),
      position_str,
      value_str,
      "Declaration: ",
      *this);
}

inline bool FunctionSchema::isBackwardCompatibleWith(
    const FunctionSchema& old,
    std::ostream* why_not) const {
  if (!(name() == old.name()
        && overload_name() == old.overload_name()
        // we are conservative on is_vararg and is_varret,
        // since they are only used by internal operators
        && is_vararg() == old.is_vararg()
        && is_varret() == old.is_varret()
        && returns().size() == old.returns().size()
        && arguments().size() >= old.arguments().size())) {
    return false;
  }
  for (size_t i = 0; i < returns().size(); ++i) {
    // Backwards compatibility requires covariance on argument types
    // (i.e. more generic), and contravariance on return types (i.e.
    //  more specific).
    if (!old.returns().at(i).isBackwardCompatibleWith(
          returns().at(i),
          why_not)) {
      return false;
    }
  }

  // Make sure that all the old arguments have their corresponding backward
  // compatible arguments in this schema.
  for (size_t i = 0; i < old.arguments().size(); ++i) {
    if (!arguments().at(i).isBackwardCompatibleWith(
          old.arguments().at(i), why_not)) {
      return false;
    }
  }

  // Validate that all new arguments provided a default value.
  for (size_t i = old.arguments().size(); i < arguments().size(); ++i) {
    if (!arguments().at(i).default_value()) {
      if (why_not) {
        *why_not
            << "Function schema not backward compatible since the new argument '"
            << arguments().at(i).name() << "' of type "
            << arguments().at(i).type()->str()
            << " did not provide a default value.";
      }
      return false;
    }
  }

  return true;
}

inline void FunctionSchema::checkArg(
    const IValue& value,
    const Argument& argument,
    optional<size_t> pos) const {
  if (!value.type()->isSubtypeOf(argument.type())) {
    TORCH_CHECK(
        false,
        formatTypeMismatchMsg(
            argument, value.type()->repr_str(), pos));
  }
}

inline std::string FunctionSchema::findErrorInKwargs(const std::vector<std::string>& kwargs) const {
  // First check if any of the kwargs are unknown, i.e. don't match the name of
  // any argument in the schema.
  for (const auto& kwarg : kwargs) {
    if (!std::count_if(
            arguments().begin(),
            arguments().end(),
            [&kwarg](const Argument& argument) {
              return argument.name() == kwarg;
            })) {
      return c10::str(
          "Unknown keyword argument '",
          kwarg,
          "' for operator '",
          name(),
          "'. Schema: ",
          *this);
    }
  }
  // If there are unconsumed kwargs but none of them were unknown, the first
  // positional argument present in the kwargs is duplicated.
  for (const auto& argument : arguments()) {
    if (std::find(kwargs.begin(), kwargs.end(), argument.name()) != kwargs.end()) {
      AT_ASSERT(!argument.default_value());
      return c10::str(
          "Argument '",
          argument.name(),
          "' specified both as positional and ",
          "keyword argument. Schema: ",
          *this);
    }
  }
  return "";
}

inline void FunctionSchema::checkAndNormalizeInputs(
    std::vector<IValue>& inputs,
    const std::unordered_map<std::string, IValue>& kwargs) const {
  // Do we have more inputs than the schema accepts?
  TORCH_CHECK(
      inputs.size() <= arguments().size(),
      "Expected at most ",
      arguments().size(),
      " argument(s) for operator '",
      name(),
      "', but received ",
      inputs.size(),
      " argument(s). Declaration: ",
      *this);

  size_t consumed_kwargs = 0;
  for (size_t pos = 0; pos < arguments().size(); ++pos) {
    const auto& argument = arguments()[pos];
    if (pos < inputs.size()) {
      checkArg(inputs[pos], argument, pos);
      continue;
    }
    auto it = kwargs.find(argument.name());
    if (it != kwargs.end()) {
      checkArg(it->second, argument, nullopt);
      inputs.push_back(it->second);
      consumed_kwargs++;
      continue;
    }
    if (argument.default_value()) {
      inputs.push_back(*argument.default_value());
      continue;
    }
    AT_ERROR(
        name(),
        "() is missing value for argument '",
        argument.name(),
        "'. Declaration: ",
        *this);
  }
  if (consumed_kwargs != kwargs.size()) {
    std::vector<std::string> names;
    for(const auto& k : kwargs) {
      names.emplace_back(k.first);
    }
    throw std::runtime_error(findErrorInKwargs(names));
  }
}

inline FunctionSchema FunctionSchema::cloneWithRemappedTypes(
    const std::function<TypePtr(TypePtr)> type_map) const {
  auto update_args = [&](const std::vector<Argument>& args) {
    std::vector<Argument> new_args;
    new_args.reserve(args.size());
    for(const Argument& arg : args) {
      new_args.emplace_back(arg.cloneWithType(type_map(arg.type())));
    }
    return new_args;
  };
  return FunctionSchema(
      name(),
      overload_name(),
      update_args(arguments()),
      update_args(returns()),
      is_vararg(),
      is_varret());
}

// covariant subtyping of list of Arguments
inline bool isSubtypeOfList(
    ArrayRef<Argument> child,
    ArrayRef<Argument> parent,
    bool match_args,
    std::ostream* why_not) {
  if (child.size() != parent.size()) {
    return false;
  }
  for (size_t i = 0; i < child.size(); ++i) {
    const Argument& c = child[i];
    const Argument& p = parent[i];
    if (match_args && (c.name() != p.name())) {
      return false;
    }
    if (!c.type()->isSubtypeOfExt(p.type(), why_not)) {
      return false;
    }
  }
  return true;
}

inline bool FunctionSchema::isSubtypeOf(
    const FunctionSchema& rhs,
    bool as_method,
    bool match_args,
    std::ostream* why_not) const {
  size_t start = as_method ? 1 : 0;
  // functions are covariant in arguments but contravariant in returns
  return isSubtypeOfList(
             ArrayRef<Argument>(arguments()).slice(start),
<<<<<<< HEAD
             match_args,
             why_not) &&
      isSubtypeOfList(returns(), rhs.returns(), match_args, why_not);
=======
             ArrayRef<Argument>(rhs.arguments()).slice(start),
             why_not) &&
      isSubtypeOfList(rhs.returns(), returns(), why_not);
>>>>>>> 9aaf7fb3
}

} // namespace c10<|MERGE_RESOLUTION|>--- conflicted
+++ resolved
@@ -266,7 +266,7 @@
 inline bool isSubtypeOfList(
     ArrayRef<Argument> child,
     ArrayRef<Argument> parent,
-    bool match_args,
+    const std::set<std::string>& ignored_arg_names,
     std::ostream* why_not) {
   if (child.size() != parent.size()) {
     return false;
@@ -274,7 +274,7 @@
   for (size_t i = 0; i < child.size(); ++i) {
     const Argument& c = child[i];
     const Argument& p = parent[i];
-    if (match_args && (c.name() != p.name())) {
+    if ((ignored_arg_names.count(c.name()) == 0) && (c.name() != p.name())) {
       return false;
     }
     if (!c.type()->isSubtypeOfExt(p.type(), why_not)) {
@@ -287,21 +287,16 @@
 inline bool FunctionSchema::isSubtypeOf(
     const FunctionSchema& rhs,
     bool as_method,
-    bool match_args,
+    const std::set<std::string>& ignored_arg_names,
     std::ostream* why_not) const {
   size_t start = as_method ? 1 : 0;
-  // functions are covariant in arguments but contravariant in returns
+  // functions are contravariant in arguments but covariant in returns
   return isSubtypeOfList(
+             ArrayRef<Argument>(rhs.arguments()).slice(start),
              ArrayRef<Argument>(arguments()).slice(start),
-<<<<<<< HEAD
-             match_args,
+             ignored_arg_names,
              why_not) &&
-      isSubtypeOfList(returns(), rhs.returns(), match_args, why_not);
-=======
-             ArrayRef<Argument>(rhs.arguments()).slice(start),
-             why_not) &&
-      isSubtypeOfList(rhs.returns(), returns(), why_not);
->>>>>>> 9aaf7fb3
+      isSubtypeOfList(returns(), rhs.returns(), ignored_arg_names, why_not);
 }
 
 } // namespace c10